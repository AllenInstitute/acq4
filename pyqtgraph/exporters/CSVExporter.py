from ..Qt import QtGui, QtCore
from .Exporter import Exporter
from ..parametertree import Parameter
from .. import PlotItem

__all__ = ['CSVExporter']
    
    
class CSVExporter(Exporter):
    Name = "CSV from plot data"
    windows = []
    def __init__(self, item):
        Exporter.__init__(self, item)
        self.params = Parameter(name='params', type='group', children=[
            {'name': 'separator', 'type': 'list', 'value': 'comma', 'values': ['comma', 'tab']},
            {'name': 'precision', 'type': 'int', 'value': 10, 'limits': [0, None]},
        ])
        
    def parameters(self):
        return self.params
    
    def export(self, fileName=None):
        
        if not isinstance(self.item, PlotItem):
            raise Exception("Must have a PlotItem selected for CSV export.")
        
        if fileName is None:
            self.fileSaveDialog(filter=["*.csv", "*.tsv"])
            return

        fd = open(fileName, 'w')
        data = []
        header = []
<<<<<<< HEAD
        
        for n, c in enumerate(self.item.curves):
            data.append(c.getData())
            header.extend(['x%04d' % n, 'y%0d' % n])  # headers should be unique for every column for import

        if self.params['separator'] == 'comma':
            sep = ','

        numRows = reduce(max, [len(d[0]) for d in data])
=======
        for c in self.item.curves:
            cd = c.getData()
            if cd[0] is None:
                continue
            data.append(cd)
            name = ''
            if hasattr(c, 'implements') and c.implements('plotData') and c.name() is not None:
                name = c.name().replace('"', '""') + '_'
            header.extend(['"'+name+'x"', '"'+name+'y"'])

        if self.params['separator'] == 'comma':
            sep = ','
        else:
            sep = '\t'
            
        fd.write(sep.join(header) + '\n')
        i = 0
        numFormat = '%%0.%dg' % self.params['precision']
        numRows = max([len(d[0]) for d in data])
>>>>>>> f4e0f091
        for i in range(numRows):
            for d in data:
                if d is not None and i < len(d[0]):
                    fd.write('%g%s%g%s'%(d[0][i], sep, d[1][i], sep))
                else:
                    fd.write(' %s %s' % (sep, sep))
            fd.write('\n')
        fd.close()

CSVExporter.register()        
                
        <|MERGE_RESOLUTION|>--- conflicted
+++ resolved
@@ -31,26 +31,19 @@
         fd = open(fileName, 'w')
         data = []
         header = []
-<<<<<<< HEAD
-        
-        for n, c in enumerate(self.item.curves):
-            data.append(c.getData())
-            header.extend(['x%04d' % n, 'y%0d' % n])  # headers should be unique for every column for import
 
-        if self.params['separator'] == 'comma':
-            sep = ','
-
-        numRows = reduce(max, [len(d[0]) for d in data])
-=======
-        for c in self.item.curves:
+        for i,c in enumerate(self.item.curves):
             cd = c.getData()
             if cd[0] is None:
                 continue
             data.append(cd)
-            name = ''
             if hasattr(c, 'implements') and c.implements('plotData') and c.name() is not None:
                 name = c.name().replace('"', '""') + '_'
-            header.extend(['"'+name+'x"', '"'+name+'y"'])
+                xName, yName = '"'+name+'x"', '"'+name+'y"'
+            else:
+                xName = 'x%04d' % i
+                yName = 'y%04d' % i
+            header.extend([xName, yName])
 
         if self.params['separator'] == 'comma':
             sep = ','
@@ -61,7 +54,6 @@
         i = 0
         numFormat = '%%0.%dg' % self.params['precision']
         numRows = max([len(d[0]) for d in data])
->>>>>>> f4e0f091
         for i in range(numRows):
             for d in data:
                 if d is not None and i < len(d[0]):
