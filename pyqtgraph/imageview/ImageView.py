# -*- coding: utf-8 -*-
"""
ImageView.py -  Widget for basic image dispay and analysis
Copyright 2010  Luke Campagnola
Distributed under MIT/X11 license. See license.txt for more infomation.

Widget used for displaying 2D or 3D data. Features:
  - float or int (including 16-bit int) image display via ImageItem
  - zoom/pan via GraphicsView
  - black/white level controls
  - time slider for 3D data sets
  - ROI plotting
  - Image normalization through a variety of methods
"""
import os, sys
import numpy as np

from ..Qt import QtCore, QtGui, USE_PYSIDE
if USE_PYSIDE:
    from .ImageViewTemplate_pyside import *
else:
    from .ImageViewTemplate_pyqt import *
    
from ..graphicsItems.ImageItem import *
from ..graphicsItems.ROI import *
from ..graphicsItems.LinearRegionItem import *
from ..graphicsItems.InfiniteLine import *
from ..graphicsItems.ViewBox import *
<<<<<<< HEAD
=======
import sys
>>>>>>> 52d7f214
from .. import ptime as ptime
from .. import debug as debug
from ..SignalProxy import SignalProxy

try:
    from bottleneck import nanmin, nanmax
except ImportError:
    from numpy import nanmin, nanmax
<<<<<<< HEAD
    
=======

>>>>>>> 52d7f214

class PlotROI(ROI):
    def __init__(self, size):
        ROI.__init__(self, pos=[0,0], size=size) #, scaleSnap=True, translateSnap=True)
        self.addScaleHandle([1, 1], [0, 0])
        self.addRotateHandle([0, 0], [0.5, 0.5])


class ImageView(QtGui.QWidget):
    """
    Widget used for display and analysis of image data.
    Implements many features:
    
    * Displays 2D and 3D image data. For 3D data, a z-axis
      slider is displayed allowing the user to select which frame is displayed.
    * Displays histogram of image data with movable region defining the dark/light levels
    * Editable gradient provides a color lookup table 
    * Frame slider may also be moved using left/right arrow keys as well as pgup, pgdn, home, and end.
    * Basic analysis features including:
    
        * ROI and embedded plot for measuring image values across frames
        * Image normalization / background subtraction 
    
    Basic Usage::
    
        imv = pg.ImageView()
        imv.show()
        imv.setImage(data)
        
    **Keyboard interaction**
    
    * left/right arrows step forward/backward 1 frame when pressed,
      seek at 20fps when held.
    * up/down arrows seek at 100fps
    * pgup/pgdn seek at 1000fps
    * home/end seek immediately to the first/last frame
    * space begins playing frames. If time values (in seconds) are given 
      for each frame, then playback is in realtime.
    """
    sigTimeChanged = QtCore.Signal(object, object)
    sigProcessingChanged = QtCore.Signal(object)
    
    def __init__(self, parent=None, name="ImageView", view=None, imageItem=None, *args):
        """
        By default, this class creates an :class:`ImageItem <pyqtgraph.ImageItem>` to display image data
        and a :class:`ViewBox <pyqtgraph.ViewBox>` to contain the ImageItem. 
        
        ============= =========================================================
        **Arguments** 
        parent        (QWidget) Specifies the parent widget to which
                      this ImageView will belong. If None, then the ImageView
                      is created with no parent.
        name          (str) The name used to register both the internal ViewBox
                      and the PlotItem used to display ROI data. See the *name*
                      argument to :func:`ViewBox.__init__() 
                      <pyqtgraph.ViewBox.__init__>`.
        view          (ViewBox or PlotItem) If specified, this will be used
                      as the display area that contains the displayed image. 
                      Any :class:`ViewBox <pyqtgraph.ViewBox>`, 
                      :class:`PlotItem <pyqtgraph.PlotItem>`, or other 
                      compatible object is acceptable.
        imageItem     (ImageItem) If specified, this object will be used to
                      display the image. Must be an instance of ImageItem
                      or other compatible object.
        ============= =========================================================
        
        Note: to display axis ticks inside the ImageView, instantiate it 
        with a PlotItem instance as its view::
                
            pg.ImageView(view=pg.PlotItem())
        """
        QtGui.QWidget.__init__(self, parent, *args)
        self.levelMax = 4096
        self.levelMin = 0
        self.name = name
        self.image = None
        self.axes = {}
        self.imageDisp = None
        self.ui = Ui_Form()
        self.ui.setupUi(self)
        self.scene = self.ui.graphicsView.scene()
        
        self.ignoreTimeLine = False
        
        if view is None:
            self.view = ViewBox()
        else:
            self.view = view
        self.ui.graphicsView.setCentralItem(self.view)
        self.view.setAspectLocked(True)
        self.view.invertY()
        
        if imageItem is None:
            self.imageItem = ImageItem()
        else:
            self.imageItem = imageItem
        self.view.addItem(self.imageItem)
        self.currentIndex = 0
        
        self.ui.histogram.setImageItem(self.imageItem)
        
        self.menu = None
        
        self.ui.normGroup.hide()

        self.roi = PlotROI(10)
        self.roi.setZValue(20)
        self.view.addItem(self.roi)
        self.roi.hide()
        self.normRoi = PlotROI(10)
        self.normRoi.setPen('y')
        self.normRoi.setZValue(20)
        self.view.addItem(self.normRoi)
        self.normRoi.hide()
        self.roiCurve = self.ui.roiPlot.plot()
        self.timeLine = InfiniteLine(0, movable=True)
        self.timeLine.setPen((255, 255, 0, 200))
        self.timeLine.setZValue(1)
        self.ui.roiPlot.addItem(self.timeLine)
        self.ui.splitter.setSizes([self.height()-35, 35])
        self.ui.roiPlot.hideAxis('left')
        
        self.keysPressed = {}
        self.playTimer = QtCore.QTimer()
        self.playRate = 0
        self.lastPlayTime = 0
        
        self.normRgn = LinearRegionItem()
        self.normRgn.setZValue(0)
        self.ui.roiPlot.addItem(self.normRgn)
        self.normRgn.hide()
            
        ## wrap functions from view box
        for fn in ['addItem', 'removeItem']:
            setattr(self, fn, getattr(self.view, fn))

        ## wrap functions from histogram
        for fn in ['setHistogramRange', 'autoHistogramRange', 'getLookupTable', 'getLevels']:
            setattr(self, fn, getattr(self.ui.histogram, fn))

        self.timeLine.sigPositionChanged.connect(self.timeLineChanged)
        self.ui.roiBtn.clicked.connect(self.roiClicked)
        self.roi.sigRegionChanged.connect(self.roiChanged)
        #self.ui.normBtn.toggled.connect(self.normToggled)
        self.ui.menuBtn.clicked.connect(self.menuClicked)
        self.ui.normDivideRadio.clicked.connect(self.normRadioChanged)
        self.ui.normSubtractRadio.clicked.connect(self.normRadioChanged)
        self.ui.normOffRadio.clicked.connect(self.normRadioChanged)
        self.ui.normROICheck.clicked.connect(self.updateNorm)
        self.ui.normFrameCheck.clicked.connect(self.updateNorm)
        self.ui.normTimeRangeCheck.clicked.connect(self.updateNorm)
        self.playTimer.timeout.connect(self.timeout)
        
        self.normProxy = SignalProxy(self.normRgn.sigRegionChanged, slot=self.updateNorm)
        self.normRoi.sigRegionChangeFinished.connect(self.updateNorm)
        
        self.ui.roiPlot.registerPlot(self.name + '_ROI')
        self.view.register(self.name)
        
        self.noRepeatKeys = [QtCore.Qt.Key_Right, QtCore.Qt.Key_Left, QtCore.Qt.Key_Up, QtCore.Qt.Key_Down, QtCore.Qt.Key_PageUp, QtCore.Qt.Key_PageDown]
        
        self.roiClicked() ## initialize roi plot to correct shape / visibility

    def setImage(self, img, autoRange=True, autoLevels=True, levels=None, axes=None, xvals=None, pos=None, scale=None, transform=None, autoHistogramRange=True):
        """
        Set the image to be displayed in the widget.
        
        ================== =======================================================================
        **Arguments:**
        img                (numpy array) the image to be displayed.
        xvals              (numpy array) 1D array of z-axis values corresponding to the third axis
                           in a 3D image. For video, this array should contain the time of each frame.
        autoRange          (bool) whether to scale/pan the view to fit the image.
        autoLevels         (bool) whether to update the white/black levels to fit the image.
        levels             (min, max); the white and black level values to use.
        axes               Dictionary indicating the interpretation for each axis.
                           This is only needed to override the default guess. Format is::
                       
                               {'t':0, 'x':1, 'y':2, 'c':3};
        
        pos                Change the position of the displayed image
        scale              Change the scale of the displayed image
        transform          Set the transform of the displayed image. This option overrides *pos*
                           and *scale*.
        autoHistogramRange If True, the histogram y-range is automatically scaled to fit the
                           image data.
        ================== =======================================================================
        """
        profiler = debug.Profiler()
        
        if hasattr(img, 'implements') and img.implements('MetaArray'):
            img = img.asarray()
        
        if not isinstance(img, np.ndarray):
            required = ['dtype', 'max', 'min', 'ndim', 'shape', 'size']
            if not all([hasattr(img, attr) for attr in required]):
                raise TypeError("Image must be NumPy array or any object "
                                "that provides compatible attributes/methods:\n"
                                "  %s" % str(required))
        
        self.image = img
        self.imageDisp = None
        
        if xvals is not None:
            self.tVals = xvals
        elif hasattr(img, 'xvals'):
            try:
                self.tVals = img.xvals(0)
            except:
                self.tVals = np.arange(img.shape[0])
        else:
            self.tVals = np.arange(img.shape[0])
        
        profiler()
        
        if axes is None:
            if img.ndim == 2:
                self.axes = {'t': None, 'x': 0, 'y': 1, 'c': None}
            elif img.ndim == 3:
                if img.shape[2] <= 4:
                    self.axes = {'t': None, 'x': 0, 'y': 1, 'c': 2}
                else:
                    self.axes = {'t': 0, 'x': 1, 'y': 2, 'c': None}
            elif img.ndim == 4:
                self.axes = {'t': 0, 'x': 1, 'y': 2, 'c': 3}
            else:
                raise Exception("Can not interpret image with dimensions %s" % (str(img.shape)))
        elif isinstance(axes, dict):
            self.axes = axes.copy()
        elif isinstance(axes, list) or isinstance(axes, tuple):
            self.axes = {}
            for i in range(len(axes)):
                self.axes[axes[i]] = i
        else:
            raise Exception("Can not interpret axis specification %s. Must be like {'t': 2, 'x': 0, 'y': 1} or ('t', 'x', 'y', 'c')" % (str(axes)))
            
        for x in ['t', 'x', 'y', 'c']:
            self.axes[x] = self.axes.get(x, None)

        profiler()

        self.currentIndex = 0
        self.updateImage(autoHistogramRange=autoHistogramRange)
        if levels is None and autoLevels:
            self.autoLevels()
        if levels is not None:  ## this does nothing since getProcessedImage sets these values again.
            self.setLevels(*levels)
            
        if self.ui.roiBtn.isChecked():
            self.roiChanged()

        profiler()

        if self.axes['t'] is not None:
            #self.ui.roiPlot.show()
            self.ui.roiPlot.setXRange(self.tVals.min(), self.tVals.max())
            self.timeLine.setValue(0)
            #self.ui.roiPlot.setMouseEnabled(False, False)
            if len(self.tVals) > 1:
                start = self.tVals.min()
                stop = self.tVals.max() + abs(self.tVals[-1] - self.tVals[0]) * 0.02
            elif len(self.tVals) == 1:
                start = self.tVals[0] - 0.5
                stop = self.tVals[0] + 0.5
            else:
                start = 0
                stop = 1
            for s in [self.timeLine, self.normRgn]:
                s.setBounds([start, stop])
        #else:
            #self.ui.roiPlot.hide()
        profiler()

        self.imageItem.resetTransform()
        if scale is not None:
            self.imageItem.scale(*scale)
        if pos is not None:
            self.imageItem.setPos(*pos)
        if transform is not None:
            self.imageItem.setTransform(transform)

        profiler()

        if autoRange:
            self.autoRange()
        self.roiClicked()

        profiler()

    def clear(self):
        self.image = None
        self.imageItem.clear()
        
    def play(self, rate):
        """Begin automatically stepping frames forward at the given rate (in fps).
        This can also be accessed by pressing the spacebar."""
        #print "play:", rate
        self.playRate = rate
        if rate == 0:
            self.playTimer.stop()
            return
            
        self.lastPlayTime = ptime.time()
        if not self.playTimer.isActive():
            self.playTimer.start(16)
            
    def autoLevels(self):
        """Set the min/max intensity levels automatically to match the image data."""
        self.setLevels(self.levelMin, self.levelMax)

    def setLevels(self, min, max):
        """Set the min/max (bright and dark) levels."""
        self.ui.histogram.setLevels(min, max)

    def autoRange(self):
        """Auto scale and pan the view around the image such that the image fills the view."""
        image = self.getProcessedImage()
        self.view.autoRange()
        
    def getProcessedImage(self):
        """Returns the image data after it has been processed by any normalization options in use.
        This method also sets the attributes self.levelMin and self.levelMax 
        to indicate the range of data in the image."""
        if self.imageDisp is None:
            image = self.normalize(self.image)
            self.imageDisp = image
            self.levelMin, self.levelMax = list(map(float, self.quickMinMax(self.imageDisp)))
            
        return self.imageDisp
        
    def close(self):
        """Closes the widget nicely, making sure to clear the graphics scene and release memory."""
        self.ui.roiPlot.close()
        self.ui.graphicsView.close()
        self.scene.clear()
        del self.image
        del self.imageDisp
        self.setParent(None)
        
    def keyPressEvent(self, ev):
        #print ev.key()
        if ev.key() == QtCore.Qt.Key_Space:
            if self.playRate == 0:
                fps = (self.getProcessedImage().shape[0]-1) / (self.tVals[-1] - self.tVals[0])
                self.play(fps)
                #print fps
            else:
                self.play(0)
            ev.accept()
        elif ev.key() == QtCore.Qt.Key_Home:
            self.setCurrentIndex(0)
            self.play(0)
            ev.accept()
        elif ev.key() == QtCore.Qt.Key_End:
            self.setCurrentIndex(self.getProcessedImage().shape[0]-1)
            self.play(0)
            ev.accept()
        elif ev.key() in self.noRepeatKeys:
            ev.accept()
            if ev.isAutoRepeat():
                return
            self.keysPressed[ev.key()] = 1
            self.evalKeyState()
        else:
            QtGui.QWidget.keyPressEvent(self, ev)

    def keyReleaseEvent(self, ev):
        if ev.key() in [QtCore.Qt.Key_Space, QtCore.Qt.Key_Home, QtCore.Qt.Key_End]:
            ev.accept()
        elif ev.key() in self.noRepeatKeys:
            ev.accept()
            if ev.isAutoRepeat():
                return
            try:
                del self.keysPressed[ev.key()]
            except:
                self.keysPressed = {}
            self.evalKeyState()
        else:
            QtGui.QWidget.keyReleaseEvent(self, ev)
        
    def evalKeyState(self):
        if len(self.keysPressed) == 1:
            key = list(self.keysPressed.keys())[0]
            if key == QtCore.Qt.Key_Right:
                self.play(20)
                self.jumpFrames(1)
                self.lastPlayTime = ptime.time() + 0.2  ## 2ms wait before start
                                                        ## This happens *after* jumpFrames, since it might take longer than 2ms
            elif key == QtCore.Qt.Key_Left:
                self.play(-20)
                self.jumpFrames(-1)
                self.lastPlayTime = ptime.time() + 0.2
            elif key == QtCore.Qt.Key_Up:
                self.play(-100)
            elif key == QtCore.Qt.Key_Down:
                self.play(100)
            elif key == QtCore.Qt.Key_PageUp:
                self.play(-1000)
            elif key == QtCore.Qt.Key_PageDown:
                self.play(1000)
        else:
            self.play(0)
        
    def timeout(self):
        now = ptime.time()
        dt = now - self.lastPlayTime
        if dt < 0:
            return
        n = int(self.playRate * dt)
        if n != 0:
            self.lastPlayTime += (float(n)/self.playRate)
            if self.currentIndex+n > self.image.shape[0]:
                self.play(0)
            self.jumpFrames(n)
        
    def setCurrentIndex(self, ind):
        """Set the currently displayed frame index."""
        self.currentIndex = np.clip(ind, 0, self.getProcessedImage().shape[0]-1)
        self.updateImage()
        self.ignoreTimeLine = True
        self.timeLine.setValue(self.tVals[self.currentIndex])
        self.ignoreTimeLine = False

    def jumpFrames(self, n):
        """Move video frame ahead n frames (may be negative)"""
        if self.axes['t'] is not None:
            self.setCurrentIndex(self.currentIndex + n)

    def normRadioChanged(self):
        self.imageDisp = None
        self.updateImage()
        self.autoLevels()
        self.roiChanged()
        self.sigProcessingChanged.emit(self)
    
    def updateNorm(self):
        if self.ui.normTimeRangeCheck.isChecked():
            self.normRgn.show()
        else:
            self.normRgn.hide()
        
        if self.ui.normROICheck.isChecked():
            self.normRoi.show()
        else:
            self.normRoi.hide()
        
        if not self.ui.normOffRadio.isChecked():
            self.imageDisp = None
            self.updateImage()
            self.autoLevels()
            self.roiChanged()
            self.sigProcessingChanged.emit(self)

    def normToggled(self, b):
        self.ui.normGroup.setVisible(b)
        self.normRoi.setVisible(b and self.ui.normROICheck.isChecked())
        self.normRgn.setVisible(b and self.ui.normTimeRangeCheck.isChecked())

    def hasTimeAxis(self):
        return 't' in self.axes and self.axes['t'] is not None

    def roiClicked(self):
        showRoiPlot = False
        if self.ui.roiBtn.isChecked():
            showRoiPlot = True
            self.roi.show()
            #self.ui.roiPlot.show()
            self.ui.roiPlot.setMouseEnabled(True, True)
            self.ui.splitter.setSizes([self.height()*0.6, self.height()*0.4])
            self.roiCurve.show()
            self.roiChanged()
            self.ui.roiPlot.showAxis('left')
        else:
            self.roi.hide()
            self.ui.roiPlot.setMouseEnabled(False, False)
            self.roiCurve.hide()
            self.ui.roiPlot.hideAxis('left')
            
        if self.hasTimeAxis():
            showRoiPlot = True
            mn = self.tVals.min()
            mx = self.tVals.max()
            self.ui.roiPlot.setXRange(mn, mx, padding=0.01)
            self.timeLine.show()
            self.timeLine.setBounds([mn, mx])
            self.ui.roiPlot.show()
            if not self.ui.roiBtn.isChecked():
                self.ui.splitter.setSizes([self.height()-35, 35])
        else:
            self.timeLine.hide()
            #self.ui.roiPlot.hide()
            
        self.ui.roiPlot.setVisible(showRoiPlot)

    def roiChanged(self):
        if self.image is None:
            return
            
        image = self.getProcessedImage()
        if image.ndim == 2:
            axes = (0, 1)
        elif image.ndim == 3:
            axes = (1, 2)
        else:
            return
        data, coords = self.roi.getArrayRegion(image.view(np.ndarray), self.imageItem, axes, returnMappedCoords=True)
        if data is not None:
            while data.ndim > 1:
                data = data.mean(axis=1)
            if image.ndim == 3:
                self.roiCurve.setData(y=data, x=self.tVals)
            else:
                while coords.ndim > 2:
                    coords = coords[:,:,0]
                coords = coords - coords[:,0,np.newaxis]
                xvals = (coords**2).sum(axis=0) ** 0.5
                self.roiCurve.setData(y=data, x=xvals)

    def quickMinMax(self, data):
        """
        Estimate the min/max values of *data* by subsampling.
        """
        while data.size > 1e6:
            ax = np.argmax(data.shape)
            sl = [slice(None)] * data.ndim
            sl[ax] = slice(None, None, 2)
            data = data[sl]
        return nanmin(data), nanmax(data)

    def normalize(self, image):
        """
        Process *image* using the normalization options configured in the
        control panel.
        
        This can be repurposed to process any data through the same filter.
        """
        if self.ui.normOffRadio.isChecked():
            return image
            
        div = self.ui.normDivideRadio.isChecked()
        norm = image.view(np.ndarray).copy()
        #if div:
            #norm = ones(image.shape)
        #else:
            #norm = zeros(image.shape)
        if div:
            norm = norm.astype(np.float32)
            
        if self.ui.normTimeRangeCheck.isChecked() and image.ndim == 3:
            (sind, start) = self.timeIndex(self.normRgn.lines[0])
            (eind, end) = self.timeIndex(self.normRgn.lines[1])
            #print start, end, sind, eind
            n = image[sind:eind+1].mean(axis=0)
            n.shape = (1,) + n.shape
            if div:
                norm /= n
            else:
                norm -= n
                
        if self.ui.normFrameCheck.isChecked() and image.ndim == 3:
            n = image.mean(axis=1).mean(axis=1)
            n.shape = n.shape + (1, 1)
            if div:
                norm /= n
            else:
                norm -= n
            
        if self.ui.normROICheck.isChecked() and image.ndim == 3:
            n = self.normRoi.getArrayRegion(norm, self.imageItem, (1, 2)).mean(axis=1).mean(axis=1)
            n = n[:,np.newaxis,np.newaxis]
            #print start, end, sind, eind
            if div:
                norm /= n
            else:
                norm -= n
                
        return norm
        
    def timeLineChanged(self):
        #(ind, time) = self.timeIndex(self.ui.timeSlider)
        if self.ignoreTimeLine:
            return
        self.play(0)
        (ind, time) = self.timeIndex(self.timeLine)
        if ind != self.currentIndex:
            self.currentIndex = ind
            self.updateImage()
        #self.timeLine.setPos(time)
        #self.emit(QtCore.SIGNAL('timeChanged'), ind, time)
        self.sigTimeChanged.emit(ind, time)

    def updateImage(self, autoHistogramRange=True):
        ## Redraw image on screen
        if self.image is None:
            return
            
        image = self.getProcessedImage()
        
        if autoHistogramRange:
            self.ui.histogram.setHistogramRange(self.levelMin, self.levelMax)
        if self.axes['t'] is None:
            self.imageItem.updateImage(image)
        else:
            self.ui.roiPlot.show()
            self.imageItem.updateImage(image[self.currentIndex])
            
            
    def timeIndex(self, slider):
        ## Return the time and frame index indicated by a slider
        if self.image is None:
            return (0,0)
        
        t = slider.value()
        
        xv = self.tVals
        if xv is None:
            ind = int(t)
        else:
            if len(xv) < 2:
                return (0,0)
            totTime = xv[-1] + (xv[-1]-xv[-2])
            inds = np.argwhere(xv < t)
            if len(inds) < 1:
                return (0,t)
            ind = inds[-1,0]
        return ind, t

    def getView(self):
        """Return the ViewBox (or other compatible object) which displays the ImageItem"""
        return self.view
        
    def getImageItem(self):
        """Return the ImageItem for this ImageView."""
        return self.imageItem
        
    def getRoiPlot(self):
        """Return the ROI PlotWidget for this ImageView"""
        return self.ui.roiPlot
       
    def getHistogramWidget(self):
        """Return the HistogramLUTWidget for this ImageView"""
        return self.ui.histogram

    def export(self, fileName):
        """
        Export data from the ImageView to a file, or to a stack of files if
        the data is 3D. Saving an image stack will result in index numbers
        being added to the file name. Images are saved as they would appear
        onscreen, with levels and lookup table applied.
        """
        img = self.getProcessedImage()
        if self.hasTimeAxis():
            base, ext = os.path.splitext(fileName)
            fmt = "%%s%%0%dd%%s" % int(np.log10(img.shape[0])+1)
            for i in range(img.shape[0]):
                self.imageItem.setImage(img[i], autoLevels=False)
                self.imageItem.save(fmt % (base, i, ext))
            self.updateImage()
        else:
            self.imageItem.save(fileName)
            
    def exportClicked(self):
        fileName = QtGui.QFileDialog.getSaveFileName()
        if fileName == '':
            return
        self.export(fileName)
        
    def buildMenu(self):
        self.menu = QtGui.QMenu()
        self.normAction = QtGui.QAction("Normalization", self.menu)
        self.normAction.setCheckable(True)
        self.normAction.toggled.connect(self.normToggled)
        self.menu.addAction(self.normAction)
        self.exportAction = QtGui.QAction("Export", self.menu)
        self.exportAction.triggered.connect(self.exportClicked)
        self.menu.addAction(self.exportAction)
        
    def menuClicked(self):
        if self.menu is None:
            self.buildMenu()
        self.menu.popup(QtGui.QCursor.pos())
        <|MERGE_RESOLUTION|>--- conflicted
+++ resolved
@@ -12,7 +12,7 @@
   - ROI plotting
   - Image normalization through a variety of methods
 """
-import os, sys
+import os
 import numpy as np
 
 from ..Qt import QtCore, QtGui, USE_PYSIDE
@@ -26,10 +26,6 @@
 from ..graphicsItems.LinearRegionItem import *
 from ..graphicsItems.InfiniteLine import *
 from ..graphicsItems.ViewBox import *
-<<<<<<< HEAD
-=======
-import sys
->>>>>>> 52d7f214
 from .. import ptime as ptime
 from .. import debug as debug
 from ..SignalProxy import SignalProxy
@@ -38,11 +34,7 @@
     from bottleneck import nanmin, nanmax
 except ImportError:
     from numpy import nanmin, nanmax
-<<<<<<< HEAD
-    
-=======
-
->>>>>>> 52d7f214
+
 
 class PlotROI(ROI):
     def __init__(self, size):
