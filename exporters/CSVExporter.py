--- conflicted
+++ resolved
@@ -56,18 +56,11 @@
         numRows = max([len(d[0]) for d in data])
         for i in range(numRows):
             for d in data:
-<<<<<<< HEAD
-                if d is not None and i < len(d[0]):
-                    fd.write('%g%s%g%s'%(d[0][i], sep, d[1][i], sep))
-                else:
-                    fd.write(' %s %s' % (sep, sep))
-=======
                 for j in [0, 1]:
-                    if i < len(d[j]):
+                    if d is not None and i < len(d[j]):
                         fd.write(numFormat % d[j][i] + sep)
                     else:
                         fd.write(' %s' % sep)
->>>>>>> f9c85dae
             fd.write('\n')
         fd.close()
 
