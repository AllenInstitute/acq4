# -*- coding: utf-8 -*-
"""
Manager.py -  Defines main Manager class for ACQ4
Copyright 2010  Luke Campagnola
Distributed under MIT/X11 license. See license.txt for more information.

This class must be invoked once to initialize the ACQ4 core system.
The class is responsible for:
    - Configuring devices
    - Invoking/managing modules
    - Creating and executing acquisition tasks. 
"""
import atexit
import gc
import getopt
import os
import sys
import time
import weakref
from collections import OrderedDict

import pyqtgraph as pg
import pyqtgraph.reload as reload
from pyqtgraph import configfile
from pyqtgraph.debug import printExc, Profiler
from pyqtgraph.util.mutex import Mutex
from . import __version__
from . import devices, modules
from .Interfaces import InterfaceDirectory
from .devices.Device import Device, DeviceTask
from .util import DataManager, ptime, Qt
from .util.DataManager import DirHandle
from .util.HelpfulException import HelpfulException
from .util.debug import logExc, logMsg, createLogWindow

_ = logExc  # prevent cleanup of logExc; needed by debug


def __reload__(old):
    Manager.CREATED = old['Manager'].CREATED
    Manager.single = old['Manager'].single


class Manager(Qt.QObject):
    """Manager class is responsible for:
      - Loading/configuring device modules and storing their handles
      - Managing the device rack GUI
      - Creating acquisition task handles
      - Loading gui modules and storing their handles
      - Creating and managing DirectoryHandle objects
      - Providing unified timestamps
      - Making sure all devices/modules are properly shut down at the end of the program"""

    sigConfigChanged = Qt.Signal()
    sigModulesChanged = Qt.Signal()
    sigModuleHasQuit = Qt.Signal(object)  ## (module name)
    sigCurrentDirChanged = Qt.Signal(object, object, object)  # (file, change, args)
    sigBaseDirChanged = Qt.Signal()
    sigLogDirChanged = Qt.Signal(object)  # dir
    sigTaskCreated = Qt.Signal(object, object)  ## for debugger module
    sigAbortAll = Qt.Signal()  # User requested abort all tasks via ESC key

    CREATED = False
    single = None

    def __init__(self, configFile=None, argv=None):
        self.lock = Mutex(recursive=True)  ## used for keeping some basic methods thread-safe
        # self.devices = OrderedDict()  # all currently loaded devices
        self.modules = OrderedDict()  # all currently running modules
        self.devices = OrderedDict()  # all devices loaded via Manager
        self.definedModules = OrderedDict()  # all custom-defined module configurations
        self.config = OrderedDict()
        self.currentDir = None
        self.baseDir = None
        self.exitOnError = False
        self.gui = None
        self.shortcuts = []
        self.disableDevs = []
        self.disableAllDevs = False
        self.alreadyQuit = False
        self.taskLock = Mutex(Qt.QMutex.Recursive)
        self._folderTypes = None

        try:
            if Manager.CREATED:
                raise Exception("Manager object already created!")

            Manager.CREATED = True
            Manager.single = self

            self.logWindow = createLogWindow(self)

            self.documentation = Documentation()

            if argv is not None:
                try:
                    opts, args = getopt.getopt(
                        argv, 'c:a:x:m:b:s:d:nD',
                        ['config=', 'config-name=', 'module=', 'base-dir=', 'storage-dir=',
                         'disable=', 'no-manager', 'disable-all', 'exit-on-error'])
                except getopt.GetoptError as err:
                    print(str(err))
                    print("""
    Valid options are:
        -x --exit-on-error Whether to exit immidiately on the first exception during initial Manager setup
        -c --config=       Configuration file to load
        -a --config-name=  Named configuration to load
        -m --module=       Module name to load
        -b --base-dir=     Base directory to use
        -s --storage-dir=  Storage directory to use
        -n --no-manager    Do not load manager module
        -d --disable=      Disable the device specified
        -D --disable-all   Disable all devices
    """)
                    raise
            else:
                opts = []

            Qt.QObject.__init__(self)
            atexit.register(self.quit)
            self.interfaceDir = InterfaceDirectory()

            # Import all built-in module classes
            modules.importBuiltinClasses()

            ## Handle command line options
            loadModules = []
            setBaseDir = None
            setStorageDir = None
            loadManager = True
            loadConfigs = []
            for o, a in opts:
                if o in ['-c', '--config']:
                    configFile = a
                elif o in ['-a', '--config-name']:
                    loadConfigs.append(a)
                elif o in ['-m', '--module']:
                    loadModules.append(a)
                elif o in ['-b', '--baseDir']:
                    setBaseDir = a
                elif o in ['-s', '--storageDir']:
                    setStorageDir = a
                elif o in ['-n', '--noManager']:
                    loadManager = False
                elif o in ['-d', '--disable']:
                    self.disableDevs.append(a)
                elif o in ['-D', '--disable-all']:
                    self.disableAllDevs = True
                elif o == "--exit-on-error":
                    self.exitOnError = True
                else:
                    print("Unhandled option", o, a)

            ## Read in configuration file
            if configFile is None:
                configFile = self._getConfigFile()

            self.configDir = os.path.dirname(configFile)
            self.readConfig(configFile)

            logMsg('ACQ4 version %s started.' % __version__, importance=9)

            ## Act on options if they were specified..
            try:
                for name in loadConfigs:
                    self.loadDefinedConfig(name)

                if setBaseDir is not None:
                    self.setBaseDir(setBaseDir)
                if setStorageDir is not None:
                    self.setCurrentDir(setStorageDir)
                if loadManager:
                    self.showGUI()
                    self.createWindowShortcut('F1', self.gui.win)
                for m in loadModules:
                    try:
                        if m in self.definedModules:
                            self.loadDefinedModule(m)
                        else:
                            self.loadModule(m)
                    except:
                        if not loadManager:
                            self.showGUI()
                        raise

            except:
                if self.exitOnError:
                    raise
                else:
                    printExc("\nError while acting on command line options: (but continuing on anyway..)")

        except:
            Manager.CREATED = False
            Manager.single = None
            if self.exitOnError:
                raise
            else:
                printExc("Error while configuring Manager:")


        finally:
            if len(self.modules) == 0:
                self.quit()
                raise Exception("No modules loaded during startup, exiting now.")

        win = self.modules[list(self.modules.keys())[0]].window()
        self.quitShortcut = Qt.QShortcut(Qt.QKeySequence('Ctrl+q'), win)
        self.quitShortcut.setContext(Qt.Qt.ApplicationShortcut)
        self.abortShortcut = Qt.QShortcut(Qt.QKeySequence('Esc'), win)
        self.abortShortcut.setContext(Qt.Qt.ApplicationShortcut)
        self.reloadShortcut = Qt.QShortcut(Qt.QKeySequence('Ctrl+r'), win)
        self.reloadShortcut.setContext(Qt.Qt.ApplicationShortcut)
        self.quitShortcut.activated.connect(self.quit)
        self.abortShortcut.activated.connect(self.sigAbortAll)
        self.reloadShortcut.activated.connect(self.reloadAll)

    def _getConfigFile(self):
        ## search all the default locations to find a configuration file.
        from acq4 import CONFIGPATH
        for path in CONFIGPATH:
            cf = os.path.join(path, 'default.cfg')
            if os.path.isfile(cf):
                return cf
        raise Exception("Could not find config file in: %s" % CONFIGPATH)

    def _appDataDir(self):
        # return the user application data directory
        if sys.platform == 'win32':
            # resolves to "C:/Documents and Settings/User/Application Data/acq4" on XP
            # and "C:\User\Username\AppData\Roaming" on win7
            return os.path.join(os.environ['APPDATA'], 'acq4')
        elif sys.platform == 'darwin':
            return os.path.expanduser('~/Library/Preferences/acq4')
        else:
            return os.path.expanduser('~/.local/acq4')

    def readConfig(self, configFile):
        """Read configuration file, create device objects, add devices to list"""
        print("============= Starting Manager configuration from %s =================" % configFile)
        logMsg("Starting Manager configuration from %s" % configFile)
        cfg = configfile.readConfigFile(configFile)
        self.config.update(cfg)

        ## read modules, devices, and stylesheet out of config
        self.configure(cfg)

        self.configFile = configFile
        print("\n============= Manager configuration complete =================\n")
        logMsg('Manager configuration complete.')

    def exec_(self, pyfile):
        """Execute a Python file.

        This is used to enable easy loading of customizations from an externally defined file.
        Note that sys.path is temporarily modified to allow the external file to import from
        scripts in its own path.

        For more complex customizations, it is recommended to build an importable
        module instead.

        Parameters
        ----------
        pyfile : str
            The full path to the python file to be exec'd

        Returns
        -------
        globs : dict
            global namespace defined by the exec
        """
        modDir = os.path.dirname(pyfile)
        sys.path.insert(0, modDir)
        try:
            globs = {}
            with open(pyfile, 'rb') as fh:
                exec(fh.read(), globs)
        finally:
            sys.path.pop(0)
        return globs

    def configure(self, cfg):
        """Load the devices, modules, stylesheet, and storageDir defined in cfg"""

        self._loadConfig(cfg)

        self.sigConfigChanged.emit()

    def _loadConfig(self, cfg):
        for key, val in cfg.items():
            try:
                # Handle custom import / exec
                if key == 'imports':
                    if isinstance(val, str):
                        val = [val]
                    for mod in val:
                        __import__(mod)
                elif key == 'execFiles':
                    if isinstance(val, str):
                        val = [val]
                    for pyfile in val:
                        self.exec_(pyfile)

                ## configure new devices
                elif key == 'devices':
                    for k in cfg['devices']:
                        if self.disableAllDevs or k in self.disableDevs:
                            print("    --> Ignoring device '%s' -- disabled by request" % k)
                            logMsg("    --> Ignoring device '%s' -- disabled by request" % k)
                            continue
                        print("  === Configuring device '%s' ===" % k)
                        logMsg("  === Configuring device '%s' ===" % k)
                        try:
                            conf = cfg['devices'][k]
                            driverName = conf['driver']
                            if 'config' in conf:  # for backward compatibility
                                conf = conf['config']
                            self.loadDevice(driverName, conf, k)
                        except:
                            print(f"Error configuring device {k}:")
                            if self.exitOnError:
                                raise
                            else:
                                printExc()
                    print("=== Device configuration complete ===")
                    logMsg("=== Device configuration complete ===")

                ## Copy in new module definitions
                elif key == 'modules':
                    for m in cfg['modules']:
                        self.definedModules[m] = cfg['modules'][m]

                ## set new storage directory
                elif key == 'storageDir':
                    print("=== Setting base directory: %s ===" % cfg['storageDir'])
                    logMsg("=== Setting base directory: %s ===" % cfg['storageDir'])
                    self.setBaseDir(cfg['storageDir'])

                elif key == 'defaultCompression':
                    comp = cfg['defaultCompression']
                    try:
                        if isinstance(comp, tuple):
                            cstr = comp[0]
                            assert isinstance(comp[1], int)
                        else:
                            cstr = comp
                        assert cstr in [None, 'gzip', 'szip', 'lzf']
                    except Exception:
                        raise Exception(
                            "'defaultCompression' option must be one of: None, 'gzip', 'szip', 'lzf', ('gzip', 0-9), or ('szip', opts). Got: '%s'" % comp)

                    print("=== Setting default HDF5 compression: %s ===" % comp)
                    from MetaArray import MetaArray
                    MetaArray.defaultCompression = comp

                elif key == 'folderTypes':
                    self._folderTypes = val

                ## load stylesheet
                elif key == 'stylesheet':
                    css = open(os.path.join(self.configDir, cfg['stylesheet'])).read()
                    Qt.QApplication.instance().setStyleSheet(css)

                elif key == 'disableErrorPopups':
                    if cfg[key] is True:
                        self.logWindow.disablePopups(True)
                    elif cfg[key] is False:
                        self.logWindow.disablePopups(False)
                    else:
                        print(
                            "Warning: ignored config option 'disableErrorPopups'; value must be either True or False.")

                elif key == 'defaultMouseMode':
                    mode = cfg[key].lower()
                    if mode == 'onebutton':
                        pg.setConfigOption('leftButtonPan', False)
                    elif mode == 'threebutton':
                        pg.setConfigOption('leftButtonPan', True)
                    else:
                        print(
                            "Warning: ignored config option 'defaultMouseMode'; value must be either 'oneButton' or 'threeButton'.")
                elif key == 'useOpenGL':
                    pg.setConfigOption('useOpenGL', cfg[key])

                elif key == 'misc':
                    # Let's start moving things out of the top level, but stay backwards compatible
                    self._loadConfig(cfg[key])

            except:
                if self.exitOnError:
                    raise
                else:
                    printExc("Error in ACQ4 configuration:")

    def listConfigurations(self):
        """Return a list of the named configurations available"""
        return list(self.config.get('configurations', {}).keys())

    def loadDefinedConfig(self, name):
        with self.lock:
            if name not in self.config['configurations']:
                raise Exception("Could not find configuration named '%s'" % name)
            cfg = self.config['configurations'][name]
        self.configure(cfg)

    def readConfigFile(self, fileName, missingOk=True):
        fileName = self.configFileName(fileName)
        if os.path.isfile(fileName):
            return configfile.readConfigFile(fileName)
        else:
            if missingOk:
                return {}
            else:
                raise Exception('Config file "%s" not found.' % fileName)

    def writeConfigFile(self, data, fileName):
        """Write a file into the currently used config directory."""
        fileName = self.configFileName(fileName)
        dirName = os.path.dirname(fileName)
        if not os.path.exists(dirName):
            os.makedirs(dirName)
        return configfile.writeConfigFile(data, fileName)

    def appendConfigFile(self, data, fileName):
        with self.lock:
            fileName = self.configFileName(fileName)
            if os.path.exists(fileName):
                return configfile.appendConfigFile(data, fileName)
            else:
                raise Exception("Could not find file %s" % fileName)

    def configFileName(self, name):
        return os.path.join(self.configDir, name)

    def loadDevice(self, devClassName, conf, name):
        """Create a new instance of a device.
        
        Parameters
        ----------
        devClassName : str
            The name of a device class that was registered using acq4.devices.registerDeviceClass().
            See acq4.devices.DEVICE_CLASSES for access to all available device classes.
        conf : dict
            A structure passed to the device providing configuration options
        name : str
            The name of this device. The instantiated device object will be retrievable using
            ``Manager.getDevice(name)``

        Returns
        -------
        device : Device instance
            The instantiated device object
        """
        devclass = devices.getDeviceClass(devClassName)
        dev = devclass(self, conf, name)
        self.devices[name] = dev  # just to prevent device being collected
        return dev

    def getDevice(self, name):
        """Return a device instance given its name.
        """
        name = str(name)
        try:
            return self.getInterface('device', name)
        except KeyError:
            raise Exception("No device named %s. Options are %s" % (name, ','.join(self.listDevices())))

    def listDevices(self):
        """Return a list of the names of available devices.
        """
        return self.listInterfaces('device')

    def reserveDevices(self, devices, timeout=10.0):
        """Return a DeviceLocker that can be used to reserve multiple devices simultaneously::

            with manager.reserveDevices(['Camera', 'Clamp1', 'Stage']):
                # .. do stuff

        """
        devices = [self.getDevice(d) if isinstance(d, str) else d for d in devices]
        return DeviceLocker(self, devices, timeout=timeout)

    def loadModule(self, moduleClassName, name=None, config=None, forceReload=False, importMod=None, execPath=None):
        """Create a new instance of an user interface module. 

        Parameters
        ----------
        moduleClassName : str
            The name of the module *class* to instantiate. The class must have been
            registered by calling acq4.modules.registerModuleClass(). See
            acq4.modules.MODULE_CLASSES for access to all available module classes.
        name : str or None
            The name to assign to the newly instantiated module. If None, then the class
            name is used instead. Module names are automatically modified to avoid name
            collision with previously loaded modules.
        config : dict | None
            Configuration options to pass to the module constructor
        """
        if name is None:
            name = moduleClassName

        ## Find an unused name for this module
        baseName = name
        n = 0
        while name in self.listInterfaces().get("module", []):
            name = "%s_%d" % (baseName, n)
            n += 1

        if config is None:
            config = {}

        print('Loading module "%s" as "%s"...' % (moduleClassName, name))

        # deprecated args
        if importMod is not None:
            __import__(importMod)
        elif execPath is not None:
            self.exec_(execPath)

        modclass = modules.getModuleClass(moduleClassName)

        mod = modclass(self, name, config)
        with self.lock:
            self.modules[name] = mod

        self.sigModulesChanged.emit()
        return mod

    def listModules(self):
        """List names of currently loaded modules. """
        with self.lock:
            return list(self.modules.keys())

    def getDirOfSelectedFile(self):
        """Returns the directory that is currently selected, or the directory of the file that is currently selected in Data Manager."""
        with self.lock:
            try:
                f = self.getModule("Data Manager").selectedFile()
                if not isinstance(f, DirHandle):
                    f = f.parent()
            except Exception:
                f = False
                logMsg("Can't find currently selected directory, Data Manager has not been loaded.", msgType='warning')
                if self.exitOnError:
                    raise
            return f

    def getModule(self, name: str):
        """Return a module"""
        with self.lock:
            if name not in self.modules:
                self.loadDefinedModule(name)
            return self.modules[name]

    def getCurrentDatabase(self):
        """Return the database currently selected in the Data Manager"""
        return self.getModule("Data Manager").currentDatabase()

    def listDefinedModules(self):
        """List module configurations defined in the config file"""
        with self.lock:
            return self.definedModules.copy()

    def loadDefinedModule(self, name, forceReload=False):
        """Load a module and configure as defined in the config file"""
        with self.lock:
            if name not in self.definedModules:
                print("Module '%s' is not defined. Options are: %s" % (name, str(list(self.definedModules.keys()))))
                return
            conf = self.definedModules[name]

        mod = conf['module']
        config = conf.get('config', {})

        # Allow mechanisms for importing custom modules
        execPath = conf.get('exec', None)
        importMod = conf.get('import', None)

        mod = self.loadModule(mod, name, config, forceReload=forceReload, execPath=execPath, importMod=importMod)
        win = mod.window()
        if 'shortcut' in conf and win is not None:
            self.createWindowShortcut(conf['shortcut'], win)
        print("Loaded module '%s'" % mod.name)

    def moduleHasQuit(self, mod):
        with self.lock:
            if mod.name in self.modules:
                del self.modules[mod.name]
                self.interfaceDir.removeObject(mod)
            else:
                return
        self.removeWindowShortcut(mod.window())
        self.sigModulesChanged.emit()
        self.sigModuleHasQuit.emit(mod.name)
        # print "Module", mod.name, "has quit"

    def unloadModule(self, name):
        try:
            # print "    request quit.."
            self.getModule(name).quit()
            # print "    request quit done"
        except:
            print(f"Error while requesting module '{name}' quit.")
            if self.exitOnError:
                raise
            else:
                printExc()

        ## Module should have called moduleHasQuit already, but just in case:
        with self.lock:
            if name in self.modules:
                del self.modules[name]
            else:
                return
        self.sigModulesChanged.emit()
        # print "Unloaded module", name

    def reloadAll(self):
        """Reload all python code"""
        # path = os.path.split(os.path.abspath(__file__))[0]
        # path = os.path.abspath(os.path.join(path, '..'))
        path = 'acq4'
        print("\n---- Reloading all libraries under %s ----" % path)
        reload.reloadAll(debug=True)
        print("Done reloading.\n")
        logMsg("Reloaded all libraries under %s." % path, msgType='status')

    def createWindowShortcut(self, keys, win):
        ## Note: this is probably not safe to call from other threads.
        try:
            sh = Qt.QShortcut(Qt.QKeySequence(keys), win)
            sh.setContext(Qt.Qt.ApplicationShortcut)
            sh.activated.connect(lambda *args: win.raise_())
        except:
            print(f"Error creating shortcut '{keys}':")
            if self.exitOnError:
                raise
            else:
                printExc()

        with self.lock:
            self.shortcuts.append((sh, keys, weakref.ref(win)))

    def removeWindowShortcut(self, win):
        ## Need to remove shortcuts after window is closed, because the shortcut is hanging on to all the widgets in the window
        ind = None
        for i, s in enumerate(self.shortcuts):
            if s[2]() == win:
                ind = i
                break

        if ind is not None:
            with self.lock:
                self.shortcuts.pop(ind)

    def runTask(self, cmd):
        """
        Convenience function that runs a task and returns its results.
        """
        t = Task(self, cmd)
        t.execute()
        return t.getResult()

    def createTask(self, cmd) -> "Task":
        """
        Creates a new Task instance from the specified command structure.
        """
        t = Task(self, cmd)
        self.sigTaskCreated.emit(cmd, t)
        return t

    def showGUI(self):
        """Show the Manager GUI"""
        if self.gui is None:
            self.gui = self.loadModule('Manager', 'Manager', {})
        self.gui.show()

    def getCurrentDir(self):
        """
        Return a directory handle to the currently-selected directory for data storage.
        """
        with self.lock:
            if self.currentDir is None:
                raise HelpfulException("Storage directory has not been set.",
                                       docs=["userGuide/modules/DataManager.html#acquired-data-storage"])
            return self.currentDir

    def setLogDir(self, d):
        """
        Set the directory to which log messages are stored.
        """
        self.logWindow.setLogDir(d)

    def setCurrentDir(self, d):
        """
        Set the currently-selected directory for data storage.
        """
        if self.currentDir is not None:
            try:
                self.currentDir.sigChanged.disconnect(self.currentDirChanged)
            except TypeError:
                pass

        if isinstance(d, str):
            self.currentDir = self.baseDir.getDir(d, create=True)
        elif isinstance(d, DirHandle):
            self.currentDir = d
        else:
            raise Exception("Invalid argument type: ", type(d), d)

        p = self.currentDir

        ## Storage directory is about to change; 
        logDir = self.logWindow.getLogDir()
        while not p.info().get('expUnit', False) and p != self.baseDir and p != logDir:
            p = p.parent()
        if p != self.baseDir and p != logDir:
            self.setLogDir(p)
        else:
            if logDir is None:
                logMsg("No log directory set. Log messages will not be stored.", msgType='warning', importance=8,
                       docs=["userGuide/dataManagement.html#notes-and-logs"])

        self.currentDir.sigChanged.connect(self.currentDirChanged)
        self.sigCurrentDirChanged.emit(None, None, None)

    def currentDirChanged(self, fh, change=None, args=()):
        """Handle situation where currentDir is moved or renamed"""
        self.sigCurrentDirChanged.emit(fh, change, args)

    def getBaseDir(self):
        """
        Return a directory handle to the base directory for data storage. 

        This is the highest-level directory where acquired data may be stored. If 
        the base directory has not been set, return None.
        """
        with self.lock:
            return self.baseDir

    def setBaseDir(self, d):
        """
        Set the base directory for data storage. 
        """
        with self.lock:
            if isinstance(d, str):
                dh = self.dirHandle(d, create=False)
            elif isinstance(d, DirHandle):
                dh = d
            else:
                raise Exception("Invalid argument type: ", type(d), d)

            changed = False
            if self.baseDir is not dh:
                self.baseDir = dh
                changed = True

        if changed:
            self.sigBaseDirChanged.emit()
            self.setCurrentDir(self.baseDir)

    def dirHandle(self, d, create=False):
        """Return a directory handle for the specified directory string."""
        # return self.dataManager.getDirHandle(d, create)
        return DataManager.getDirHandle(d, create=create)

    def fileHandle(self, d):
        """Return a file or directory handle for d"""
        # return self.dataManager.getHandle(d)
        return DataManager.getFileHandle(d)

    def showLogWindow(self):
        self.logWindow.show()

    ## These functions just wrap the functionality of an InterfaceDirectory
    def declareInterface(self, *args, **kargs):  ## args should be name, [types..], object  
        with self.lock:
            return self.interfaceDir.declareInterface(*args, **kargs)

    def removeInterface(self, *args, **kargs):
        with self.lock:
            return self.interfaceDir.removeInterface(*args, **kargs)

    def listInterfaces(self, *args, **kargs):
        with self.lock:
            return self.interfaceDir.listInterfaces(*args, **kargs)

    def getInterface(self, *args, **kargs):
        """Return the object that was previously declared with *name* and interface *type*.
        """
        with self.lock:
            return self.interfaceDir.getInterface(*args, **kargs)

    def suggestedDirFields(self, file):
        """Given a DirHandle with a dirType, suggest a set of meta-info fields to use."""
        with self.lock:
            fields = OrderedDict()
            if isinstance(file, DirHandle):
                info = file.info()
                if 'dirType' in info:
                    # infoKeys.remove('dirType')
                    dt = info['dirType']
                    folderTypesConfig = self._folderTypesConfig()
                    if dt in folderTypesConfig:
                        fields = folderTypesConfig[dt]['info']

        if 'notes' not in fields:
            fields['notes'] = 'text', 5
        if 'important' not in fields:
            fields['important'] = 'bool'

        return fields

    def _folderTypesConfig(self):
        return self._folderTypes

    def showDocumentation(self, label=None):
        self.documentation.show(label)

    def quit(self):
        """Nicely request that all devices and modules shut down"""
        if not self.alreadyQuit:  ## Need this because multiple triggers can call this function during quit
            self.alreadyQuit = True
            lm = len(self.modules)
            ld = len(self.listDevices())
            with pg.ProgressDialog("Shutting down..", 0, lm + ld, cancelText=None, wait=0) as dlg:
                self.documentation.quit()

                print("Requesting all modules shut down..")
                logMsg("Shutting Down.", importance=9)
                while len(self.modules) > 0:  ## Modules may disappear from self.modules as we ask them to quit
                    m = list(self.modules.keys())[0]
                    print("    %s" % m)

                    self.unloadModule(m)
                    dlg.setValue(lm - len(self.modules))

                print("Requesting all devices shut down..")
                devs = Device._deviceCreationOrder[::-1]
                for d in devs:  # shut down in reverse order
                    d = d()
                    if d is None:
                        # device was already deleted
                        continue
                    print("    %s" % d)
                    try:
                        d.quit()
                    except:
                        print(f"Error while requesting device '{d.name}' quit.")
                        if self.exitOnError:
                            raise
                        else:
                            printExc()

                    dlg.setValue(lm + ld - len(devs))

                print("Closing windows..")
                Qt.QApplication.instance().closeAllWindows()
                Qt.QApplication.instance().processEvents()
            print("\n    ciao.")
        Qt.QApplication.quit()


# All other modules can use this function to get the manager instance
def getManager() -> Manager:
    if Manager.single is None:
        raise Exception("No manager created yet")
    return Manager.single


class DeviceLocker(object):
    def __init__(self, manager, devices, timeout=10.0):
        # make sure we lock devices in a predictable order; this is what prevents deadlocks
        self.devices = sorted(devices, key=lambda d: d.name())
        self.locked = []
        self.timeout = timeout
        self.lockErr = None

    def tryLock(self, timeout=None):
        try:
            for device in self.devices:
                devLocked = device.reserve(block=True, timeout=timeout)
                if not devLocked:
                    self.lockErr = "Timed out waiting for %s" % device.name()
                    self.unlock()
                    return False
                self.locked.append(device)

            return True
        except Exception:
            self.unlock()
            raise

    def lock(self):
        locked = self.tryLock(timeout=self.timeout)
        if not locked:
            self.unlock()
            raise RuntimeError("Failed to lock devices: %s" % self.lockErr)

    def unlock(self):
        for device in self.locked:
            try:
                device.release()
            except:
                pass
        self.locked = []

    def __enter__(self):
        self.lock()
        return self

    def __exit__(self, *args):
        self.unlock()


class Task:
    id = 0

    def __init__(self, dm, command):
        self.dm = dm
        self.command = command
        self.result = None

        self.taskLock = Mutex(recursive=True)
        self.deviceLock = None

        self.startedDevs = []
        self.startTime = None
        self.stopTime = None

        # self.reserved = False
        try:
            self.cfg = command['protocol']
        except:
            print("================== Manager Task.__init__ command: =================")
            print(command)
            print("===========================================================")
            raise TypeError("Command specified for task is invalid. (Must be dictionary with 'protocol' key)")
        self.id = Task.id
        Task.id += 1

        ## TODO:  set up data storage with cfg['storeData'] and ['writeLocation']
        # print "Task command", command
        self.devNames = list(command.keys())
        self.devNames.remove('protocol')
        self.devs = {devName: self.dm.getDevice(devName) for devName in self.devNames}

        ## Create task objects. Each task object is a handle to the device which is unique for this task run.
        self.tasks = {}
        # print "devNames: ", self.devNames

        for devName in self.devNames:
            task = self.devs[devName].createTask(self.command[devName], self)
            if task is None:
                printExc("Device '%s' does not have a task interface; ignoring." % devName)
                continue
            self.tasks[devName] = task

    @staticmethod
    def getDevName(obj):
        if isinstance(obj, str):
            return obj
        elif isinstance(obj, Device):
            return obj.name()
        elif isinstance(obj, DeviceTask):
            return obj.dev.name()

    def getConfigOrder(self):
        ## determine the order in which tasks must be configured
        ## This is determined by tasks having called Task.addConfigDependency()
        ## when they were initialized.

        # request config order dependencies from devices
        deps = {devName: set() for devName in self.devNames}
        for devName, task in self.tasks.items():
            before, after = task.getConfigOrder()
            deps[devName] |= set(map(Task.getDevName, before))
            for t in map(self.getDevName, after):
                if t in deps:
                    deps[t].add(devName)

        # request estimated configure time
        cost = {devName: self.tasks[devName].getPrepTimeEstimate() for devName in self.devNames}

        # convert sets to lists
        deps = dict([(k, list(deps[k])) for k in deps.keys()])

        # return sorted order
        order = self.toposort(deps, cost)
        return order

    def getStartOrder(self):
        ## determine the order in which tasks must be started
        ## This is determined by tasks having called Task.addStartDependency()
        ## when they were initialized.
        deps = {devName: set() for devName in self.devNames}
        for devName, task in self.tasks.items():
            before, after = task.getStartOrder()
            deps[devName] |= set(map(Task.getDevName, before))
            for t in map(self.getDevName, after):
                if t not in deps:
                    # device is not in task; don't worry about its start order
                    # (this happens, for example, with Trigger devices that do not need to be started by acq4)
                    continue
                deps[t].add(devName)

        deps = dict([(k, list(deps[k])) for k in deps.keys()])

        # return sorted order
        order = self.toposort(deps)
        return order

    def execute(self, block=True, processEvents=True):
        """Start the task.

        If block is true, then the function blocks until the task is complete.
        if processEvents is true, then Qt events are processed while waiting for the task to complete.
        """
        with self.taskLock:
            self.startedDevs = []
            self.stopped = False  # whether sub-tasks have been stopped yet
            self.abortRequested = False
            self._done = False  # cached output of isDone()

            # print "======  Executing task %d:" % self.id
            # print self.cfg
            # print "======================="

            ## We need to make sure devices are stopped and unlocked properly if anything goes wrong..
            from acq4.util.debug import Profiler
            prof = Profiler('Manager.Task.execute', disabled=True)
            try:

                # print self.id, "Task.execute:", self.tasks
                ## Reserve all hardware
                self.reserveDevices()

                prof.mark('reserve')

                ## Determine order of device configuration.
                configOrder = self.getConfigOrder()

                ## Configure all subtasks. Some devices may need access to other tasks, so we make all available here.
                ## This is how we allow multiple devices to communicate and decide how to operate together.
                ## Each task may modify the startOrder list to suit its needs.
                # print "Configuring subtasks.."
                for devName in configOrder:
                    self.tasks[devName].configure()
                    prof.mark('configure %s' % devName)

                startOrder = self.getStartOrder()
                # print "done"

                if 'leadTime' in self.cfg:
                    time.sleep(self.cfg['leadTime'])

                prof.mark('leadSleep')

                self.result = None

                ## Start tasks in specific order
                # print "Starting tasks.."
                for devName in startOrder:
                    # print "  ", devName
                    try:
                        self.startedDevs.append(devName)
                        self.tasks[devName].start()
                    except:
                        self.startedDevs.remove(devName)
                        print(f"Error starting device '{devName}'; aborting task.")
                        raise
                    prof.mark('start %s' % devName)
                self.startTime = ptime.time()

                if not block:
                    prof.finish()
                    return

                ## Wait until all tasks are done
                lastProcess = ptime.time()
                isGuiThread = Qt.QThread.currentThread() == Qt.QCoreApplication.instance().thread()
                while not self.isDone():
                    now = ptime.time()
                    elapsed = now - self.startTime
                    if isGuiThread:
                        if processEvents and now - lastProcess > 20e-3:  ## only process Qt events every 20ms
                            Qt.QApplication.processEvents()
                            lastProcess = ptime.time()

                    ## If the task duration has not elapsed yet, only wake up every 10ms, and attempt to wake up 5ms before the end
                    if elapsed < self.cfg['duration'] - 10e-3:
                        sleep = min(10e-3, self.cfg['duration'] - elapsed - 5e-3)
                    else:
                        sleep = 1.0e-3  ## afterward, wake up more quickly so we can respond as soon as the task finishes
                    time.sleep(sleep)

                self.stop()
            except:
                printExc("==========  Error in task execution:  ==============")
                self.abort()
                self.releaseDevices()
                raise
            finally:
                prof.finish()

    def isDone(self):
        """Return True if all tasks are completed and ready to return results.

        If the task run time exceeds the timeout duration, then raise RuntimeError.
        """
        with self.taskLock:
            # If we previously returned True or raised an exception, then
            # just repeat that result.
            if self._done is True:
                return True
            elif self._done is not False:
                raise self._done

            # Check for timeout
            if self.startTime is not None:
                # By default, timeout occurs 10 sec after requested duration is elapsed.
                # Set timeout=None to disable the check.
                timeout = self.cfg.get('timeout', self.cfg['duration'] + 10.0)

                now = ptime.time()
                elapsed = now - self.startTime
                if timeout is not None and elapsed > timeout:
                    self.stop(abort=True)
                    self._done = RuntimeError("Task timed out (>%0.2fs)." % timeout)
                    raise self._done

            # For testing tasks that fail to complete
            if getattr(self, 'test_endless', False):
                return False

            # print "Manager.Task.isDone"
            if not self.abortRequested:
                t = ptime.time()
                if self.startTime is None or t - self.startTime < self.cfg['duration']:
                    # print "  not done yet"
                    return False
                # else:
                # print "  duration elapsed; start:", self.startTime, "now:", t, "diff:", t-self.startTime, 'duration:', self.cfg['duration']
            # else:
            # print "  aborted, checking tasks.."
            d = self._tasksDone()
            # print "  tasks say:", d
            self._done = d
            return d

    def _tasksDone(self):
        for t in self.tasks:
            if not self.tasks[t].isDone():
                # print "Task %s not finished" % t
                return False
        if self.stopTime is None:
            self.stopTime = ptime.time()
        return True

    def duration(self):
        """Return the requested task duration, or None if it was not given."""
        return self.command.get('protocol', {}).get('duration', None)

    def runTime(self):
        """Return the length of time since this task began running.
        If the task has already finished, return the length of time the task ran for.
        If the task has not started yet, return None.
        """
        if self.startTime is None:
            return None
        if self.stopTime is None:
            return ptime.time() - self.startTime
        return self.stopTime - self.startTime

    def stop(self, abort=False):
        """Stop all tasks and read data. If abort is True, do not attempt to collect results from the task.
        """
        with self.taskLock:

            prof = Profiler("Manager.Task.stop", disabled=True)
            self.abortRequested = abort
            try:
                if not self.stopped:
                    ## Stop all device tasks
                    while len(self.startedDevs) > 0:
                        t = self.startedDevs.pop()
                        try:
                            self.tasks[t].stop(abort=abort)
                        except:
                            printExc("Error while stopping task %s:" % t)
                        prof.mark("   ..task " + t + " stopped")
                    self.stopped = True

                if not abort and not self._tasksDone():
                    raise Exception("Cannot get result; task is still running.")

                if not abort and self.result is None:
                    # print "Get results.."
                    ## Let each device generate its own output structure.
                    result = {'protocol': {'startTime': self.startTime}}
                    for devName in self.tasks:
                        try:
                            result[devName] = self.tasks[devName].getResult()
                        except:
                            printExc(f"Error getting result for task {devName} (will set result=None for this task):")
                            result[devName] = None
                        prof.mark("get result: " + devName)
                    self.result = result
                    # print "RESULT 1:", self.result

                    ## Store data if requested
                    if 'storeData' in self.cfg and self.cfg['storeData'] is True:
                        self.cfg['storageDir'].setInfo(result['protocol'])
                        for t in self.tasks:
                            self.tasks[t].storeResult(self.cfg['storageDir'])
                    prof.mark("store data")
            finally:
                ## Regardless of any other problems, at least make sure we
                ## release hardware for future use
                if self.stopTime is None:
                    self.stopTime = ptime.time()

                self.releaseDevices()
                prof.mark("release all")
                prof.finish()

            if abort:
                gc.collect()  ## it is often the case that now is a good time to garbage-collect.

    def getResult(self):
        with self.taskLock:
            self.stop()
            return self.result

    def reserveDevices(self):
        if self.deviceLock is None:
            try:
                self.deviceLock = self.dm.reserveDevices(list(self.tasks.keys()))
                self.deviceLock.lock()
            except Exception:
                self.deviceLock = None
                raise

    def releaseDevices(self):
        if self.deviceLock is None:
            return
        self.deviceLock.unlock()
        self.deviceLock = None

    def abort(self):
        """Stop all tasks, to not attempt to get data."""
        self.stop(abort=True)

<<<<<<< HEAD
                print("Requesting all devices shut down..")
                devs = Device._deviceCreationOrder[::-1]
                for d in devs:  # shut down in reverse order
                    d = d()
                    if d is None:
                        # device was already deleted
                        continue
                    print("    %s" % d)
                    try:
                        d.quit()
                    except:
                        print(f"Error while requesting device '{d.name()}' quit.")
                        if self.exitOnError:
                            raise
                        else:
                            printExc()
=======
    @staticmethod
    def toposort(deps, cost=None):
        """Topological sort. Arguments are:
        deps       Dictionary describing dependencies where a:[b,c] means "a
                    depends on b and c"
        cost       Optional dictionary of per-node cost values. This will be used
                    to sort independent graph branches by total cost.
>>>>>>> 71a18349

        Examples::

            # Sort the following graph:
            #
            #   B ──┬─────> C <── D
            #       │       │
            #   E <─┴─> A <─┘
            #
            deps = {'a': ['b', 'c'], 'c': ['b', 'd'], 'e': ['b']}
            toposort(deps)
            => ['b', 'e', 'd', 'c', 'a']

            # This example is underspecified; there are several orders
            # that correctly satisfy the graph. However, we may use the
            # 'cost' argument to impose more constraints on the sort order.

            # Let each node have the following cost:
            cost = {'a': 0, 'b': 0, 'c': 1, 'e': 1, 'd': 3}

            # Then the total cost of following any node is its own cost plus
            # the cost of all nodes that follow it:
            #   A = cost[a]
            #   B = cost[b] + cost[c] + cost[e] + cost[a]
            #   C = cost[c] + cost[a]
            #   D = cost[d] + cost[c] + cost[a]
            #   E = cost[e]
            # If we sort independent branches such that the highest cost comes
            # first, the output is:
            toposort(deps, cost=cost)
            => ['d', 'b', 'c', 'e', 'a']
        """
        # copy deps and make sure all nodes have a key in deps
        deps0 = deps
        deps = {}
        for k, v in deps0.items():
            deps[k] = v[:]
            for k2 in v:
                if k2 not in deps:
                    deps[k2] = []

        # Compute total branch cost for each node
        key = None
        if cost is not None:
            order = Task.toposort(deps)
            allDeps = {n: set(n) for n in order}
            for n in order[::-1]:
                for n2 in deps.get(n, []):
                    allDeps[n2] |= allDeps.get(n, set())

            totalCost = {n: sum([cost.get(x, 0) for x in allDeps[n]]) for n in allDeps}
            key = lambda x: totalCost.get(x, 0)

        # compute weighted order
        order = []
        while len(deps) > 0:
            # find all nodes with no remaining dependencies
            ready = [k for k in deps if len(deps[k]) == 0]

            # If no nodes are ready, then there must be a cycle in the graph
            if len(ready) == 0:
                print(deps)
                raise Exception("Cannot resolve requested device configure/start order.")

            # sort by branch cost
            if key is not None:
                ready.sort(key=key, reverse=True)

            # add the highest-cost node to the order, then remove it from the
            # entire set of dependencies
            order.append(ready[0])
            del deps[ready[0]]
            for v in deps.values():
                try:
                    v.remove(ready[0])
                except ValueError:
                    pass

        return order


DOC_ROOT = 'http://acq4.org/documentation/'


class Documentation(Qt.QObject):
    def __init__(self):
        Qt.QObject.__init__(self)

    def show(self, label=None):
        if label is None:
            url = DOC_ROOT
        else:
            url = DOC_ROOT + label
        Qt.QDesktopServices.openUrl(Qt.QUrl(url))

    def quit(self):
        pass


class QtDocumentation(Qt.QObject):
    """Encapsulates documentation functionality.

    Note: this class is currently out of service in favor of 
    referencing online documentation instead.
    """

    def __init__(self):
        Qt.QObject.__init__(self)
        path = os.path.abspath(os.path.dirname(__file__))
        self.docFile = os.path.normpath(os.path.join(path, '..', 'documentation', 'build', 'qthelp', 'ACQ4.qhc'))

        self.process = Qt.QProcess()
        self.process.finished.connect(self.processFinished)

    def show(self, label=None):
        if self.process.state() == self.process.NotRunning:
            self.startProcess()
            if label is not None:
                Qt.QTimer.singleShot(2000, lambda: self.activateId(label))
                return
        if label is not None:
            self.activateId(label)

    def expandToc(self, n=2):
        self.write('expandToc %d\n' % n)

    def startProcess(self):
        self.process.start('assistant', ['-collectionFile', self.docFile, '-enableRemoteControl'])
        if not self.process.waitForStarted():
            output = str(self.process.readAllStandardError())
            raise Exception("Error starting documentation viewer:  " + output)
        Qt.QTimer.singleShot(1000, self.expandToc)

    def activateId(self, id):
        print("activate:", id)
        self.show()
        self.write('activateIdentifier %s\n' % id)

    def activateKeyword(self, kwd):
        self.show()
        self.write('activateKeyword %s\n' % kwd)

    def write(self, data):
        ba = Qt.QByteArray(data)
        return self.process.write(ba)

    def quit(self):
        self.process.close()

    def processFinished(self):
        print("Doc viewer exited:", self.process.exitCode())
        print(str(self.process.readAllStandardError()))<|MERGE_RESOLUTION|>--- conflicted
+++ resolved
@@ -845,7 +845,7 @@
                     try:
                         d.quit()
                     except:
-                        print(f"Error while requesting device '{d.name}' quit.")
+                        print(f"Error while requesting device '{d.name()}' quit.")
                         if self.exitOnError:
                             raise
                         else:
@@ -1250,24 +1250,6 @@
         """Stop all tasks, to not attempt to get data."""
         self.stop(abort=True)
 
-<<<<<<< HEAD
-                print("Requesting all devices shut down..")
-                devs = Device._deviceCreationOrder[::-1]
-                for d in devs:  # shut down in reverse order
-                    d = d()
-                    if d is None:
-                        # device was already deleted
-                        continue
-                    print("    %s" % d)
-                    try:
-                        d.quit()
-                    except:
-                        print(f"Error while requesting device '{d.name()}' quit.")
-                        if self.exitOnError:
-                            raise
-                        else:
-                            printExc()
-=======
     @staticmethod
     def toposort(deps, cost=None):
         """Topological sort. Arguments are:
@@ -1275,7 +1257,6 @@
                     depends on b and c"
         cost       Optional dictionary of per-node cost values. This will be used
                     to sort independent graph branches by total cost.
->>>>>>> 71a18349
 
         Examples::
 
