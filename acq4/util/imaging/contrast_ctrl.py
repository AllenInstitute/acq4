import numpy as np

from acq4.util import Qt
from acq4.util.DataManager import DirHandle

Ui_Form = Qt.importTemplate(".contrast_ctrl_template")


class ContrastCtrl(Qt.QWidget):
    """Widget for controlling contrast with rapidly updating image content.

    Provides:
    * image histogram
    * contrast control
    * color lookup table
    * automatic gain control
    * center weighted gain control
    * zoom-to-image button
    """

    def __init__(self, parent=None):
        Qt.QWidget.__init__(self, parent)
        self.ui = Ui_Form()
        self.ui.setupUi(self)

        self.imageItem = None
        self.lastMinMax = None  # Records most recently measured maximum/minimum image values
        self.autoGainLevels = [0.0, 1.0]
        self.ignoreLevelChange = False
        self.alpha = 1.0
        self.lastAGCMax = None
        self._cachedSaveName = None

        # Connect DisplayGain dock
        self.ui.histogram.sigLookupTableChanged.connect(self.levelsOrLUTChanged)
        self.ui.histogram.sigLevelsChanged.connect(self.levelsOrLUTChanged)
        self.ui.btnAutoGain.toggled.connect(self.toggleAutoGain)
        self.ui.btnAutoGain.setChecked(True)
        self.ui.zoomLiveBtn.clicked.connect(self.zoomToImage)
        self.ui.alphaSlider.valueChanged.connect(self.alphaChanged)

    def setImageItem(self, item):
        """Sets the ImageItem that will be affected by the contrast / color controls
        """
        self.imageItem = item
        self.ui.histogram.setImageItem(item)
        self.ui.histogram.fillHistogram(False)  # for speed

    def zoomToImage(self):
        """Zoom the image's view such that the image fills most of the view.
        """
        self.imageItem.getViewBox().autoRange(items=[self.imageItem])

    def levelsOrLUTChanged(self):
        if self.lastMinMax is None or not self.ui.btnAutoGain.isChecked() or self.ignoreLevelChange:
            return
        bl, wl = self.getLevels()
        mn, mx = self.lastMinMax
        rng = float(mx - mn)
        if rng == 0:
            return
        newLevels = [(bl - mn) / rng, (wl - mn) / rng]
        self.autoGainLevels = newLevels
<<<<<<< HEAD
        self._cachedSaveName = None
=======
>>>>>>> 8b9cad02

    def alphaChanged(self, val):
        self.alpha = val / self.ui.alphaSlider.maximum()  # slider only works in integers, and we need a 0 to 1 value
        self.imageItem.setOpacity(self.alpha)

    def getLevels(self):
        return self.ui.histogram.getLevels()

<<<<<<< HEAD
    def save(self, img, dh: DirHandle) -> str:
        if self._cachedSaveName is None:
            lut = self.ui.histogram.getLookupTable(img)
            info = {'levels': self.getLevels()}
            fh = dh.writeFile(lut, "contrast_lut", info, autoIncrement=True)
            self._cachedSaveName = fh.shortName()
        return self._cachedSaveName
=======
    def saveState(self):
        return {
            'levels': self.getLevels(),
            'gradient': self.ui.histogram.gradient.saveState()
        }
>>>>>>> 8b9cad02

    def toggleAutoGain(self, b):
        if b:
            self.lastAGCMax = None
            self.ui.histogram.vb.setMouseEnabled(x=False, y=False)
        else:
            self.ui.histogram.vb.setMouseEnabled(x=False, y=True)

    def resetAutoGain(self):
        """Causes the AGC to immediately scale to the next frame that arrives. This is called
        when a sudden change in the image values is expected.
        """
        self.lastMinMax = None

    def updateWithImage(self, data: np.ndarray) -> None:
        # Update auto gain for new image
        # Note that histogram is linked to image item; this is what determines
        # the final appearance of the image.

        if self.ui.btnAutoGain.isChecked():
            cw = self.ui.spinAutoGainCenterWeight.value()
            (w, h) = data.shape
            center = data[w // 2 - w // 6 : w // 2 + w // 6, h // 2 - h // 6 : h // 2 + h // 6]

            reduced = data
            while reduced.size > 2 ** 16:
                ax = np.argmax(reduced.shape)
                sl = [slice(None, None)] * data.ndim
                sl[ax] = slice(None, None, 2)
                reduced = reduced[tuple(sl)]

            minVal = reduced.min() * (1.0 - cw) + center.min() * cw
            maxVal = reduced.max() * (1.0 - cw) + center.max() * cw

            # If there is inf/nan in the image, strip it out before computing min/max
            if any([np.isnan(minVal), np.isinf(minVal), np.isnan(minVal), np.isinf(minVal)]):
                nanMask = np.isnan(reduced)
                infMask = np.isinf(reduced)
                valid = reduced[~nanMask * ~infMask]
                minVal = valid.min() * (1.0 - cw) + center.min() * cw
                maxVal = valid.max() * (1.0 - cw) + center.max() * cw

            # Smooth min/max range to avoid noise
            if self.lastMinMax is None:
                minVal = minVal
                maxVal = maxVal
            else:
                s = 1.0 - 1.0 / (self.ui.spinAutoGainSpeed.value() + 1.0)
                minVal = self.lastMinMax[0] * s + minVal * (1.0 - s)
                maxVal = self.lastMinMax[1] * s + maxVal * (1.0 - s)

            self.lastMinMax = [minVal, maxVal]
            self._cachedSaveName = None

            # and convert fraction of previous range into new levels
            bl = self.autoGainLevels[0] * (maxVal - minVal) + minVal
            wl = self.autoGainLevels[1] * (maxVal - minVal) + minVal

            self.ignoreLevelChange = True
            try:
                self.ui.histogram.setLevels(bl, wl)
                self.ui.histogram.setHistogramRange(minVal, maxVal, padding=0.05)
            finally:
                self.ignoreLevelChange = False

        self.imageItem.setOpacity(self.alpha)<|MERGE_RESOLUTION|>--- conflicted
+++ resolved
@@ -29,7 +29,6 @@
         self.ignoreLevelChange = False
         self.alpha = 1.0
         self.lastAGCMax = None
-        self._cachedSaveName = None
 
         # Connect DisplayGain dock
         self.ui.histogram.sigLookupTableChanged.connect(self.levelsOrLUTChanged)
@@ -61,10 +60,6 @@
             return
         newLevels = [(bl - mn) / rng, (wl - mn) / rng]
         self.autoGainLevels = newLevels
-<<<<<<< HEAD
-        self._cachedSaveName = None
-=======
->>>>>>> 8b9cad02
 
     def alphaChanged(self, val):
         self.alpha = val / self.ui.alphaSlider.maximum()  # slider only works in integers, and we need a 0 to 1 value
@@ -73,21 +68,11 @@
     def getLevels(self):
         return self.ui.histogram.getLevels()
 
-<<<<<<< HEAD
-    def save(self, img, dh: DirHandle) -> str:
-        if self._cachedSaveName is None:
-            lut = self.ui.histogram.getLookupTable(img)
-            info = {'levels': self.getLevels()}
-            fh = dh.writeFile(lut, "contrast_lut", info, autoIncrement=True)
-            self._cachedSaveName = fh.shortName()
-        return self._cachedSaveName
-=======
     def saveState(self):
         return {
             'levels': self.getLevels(),
             'gradient': self.ui.histogram.gradient.saveState()
         }
->>>>>>> 8b9cad02
 
     def toggleAutoGain(self, b):
         if b:
@@ -140,7 +125,6 @@
                 maxVal = self.lastMinMax[1] * s + maxVal * (1.0 - s)
 
             self.lastMinMax = [minVal, maxVal]
-            self._cachedSaveName = None
 
             # and convert fraction of previous range into new levels
             bl = self.autoGainLevels[0] * (maxVal - minVal) + minVal
