#  -*- coding: utf-8 -*-
"""
PSPReversal: Analysis module that analyzes the current-voltage relationships
relationships of PSPs from voltage clamp data.
This is part of Acq4
Based on IVCurve (as of 5/2014)
Paul B. Manis, Ph.D.
2014.


"""


from collections import OrderedDict
import os
import os.path
import itertools
import functools
from PyQt4 import QtGui, QtCore
import numpy as np
import numpy.ma as ma
import scipy

from acq4.analysis.AnalysisModule import AnalysisModule
import acq4.pyqtgraph as pg
from acq4.pyqtgraph import configfile
from acq4.util.metaarray import MetaArray

standard_font = 'Arial'

import acq4.analysis.tools.Utility as Utility  # pbm's utilities...
#from acq4.analysis.modules.PSPReversal.ctrlTemplate import ctrlTemplate
import ctrlTemplate
import resultsTemplate
import scriptTemplate
#import acq4.analysis.modules.PSPReversal.ctrlTemplate as ctrlTemplate
#import acq4.analysis.modules.PSPReversal.resultsTemplate as resultsTemplate
#import acq4.analysis.modules.PSPReversal.scriptTemplate as scriptTemplate

def trace_calls_and_returns(frame, event, arg, indent=[0]):
    """
    http://pymotw.com/2/sys/tracing.html
    :param frame:
    :param event:
    :param arg:
    :return:
    """
    ignore_funcs = ['map_symbol', 'makemap_symbols', 'label_up', 'show_or_hide',
                    'update_command_timeplot', '<genexpr>', 'write',
                    'boundingRect', 'shape']
    frame_code = frame.f_code
    func_name = frame_code.co_name
    if func_name in ignore_funcs:
        # Ignore write() calls from print statements
        return
    line_no = frame.f_lineno
    filename = os.path.basename(frame_code.co_filename)
    #print 'file: ', filename
    if filename.find('PSPReversal') == -1:  # ignore calls not in our own code
        return
    if event == 'call':
        indent[0] += 1
        print '%sCall to %s on line %s of %s' % ("   " * indent[0], func_name, line_no, filename)
       # print '%s   args: %s ' % ("   " * indent[0], arg)  # only gets return args...
        return trace_calls_and_returns
    elif event == 'return':
        print '%s%s => %s' % ("   " * indent[0], func_name, arg)
        indent[0] -= 1
    return


class MultiLine(pg.QtGui.QGraphicsPathItem):
    def __init__(self, x, y, downsample=1):
        """x and y are 2D arrays of shape (Nplots, Nsamples)"""
        if x.ndim == 1:
            x = np.tile(x, y.shape[0]).reshape(y.shape[0], x.shape[0])
        x = x[:, 0::downsample].view(np.ndarray)
        y = y[:, 0::downsample].view(np.ndarray)
        if x.ndim == 1:
            x = np.tile(x, y.shape[0]).reshape(y.shape[0], x.shape[0])
        connect = np.ones(x.shape, dtype=bool)
        connect[:, -1] = 0  # don't draw the segment between each trace
        self.path = pg.arrayToQPath(x.flatten(), y.flatten(), connect.flatten())
        pg.QtGui.QGraphicsPathItem.__init__(self, self.path)
        self.setPen(pg.mkPen('w'))

    def shape(self): # override because QGraphicsPathItem.shape is too expensive.
        return pg.QtGui.QGraphicsItem.shape(self)

    def boundingRect(self):
        return self.path.boundingRect()


class PSPReversal(AnalysisModule):
    """
    PSPReversal is an Analysis Module for Acq4.

    PSPReversal performs analyses of current-voltage relationships in
    electrophysiology experiments. The module is interactive, and is primarily
    designed to allow a preliminary examination of data collected in current clamp
    and voltage clamp.
    Results analyzed include:
    RMP/Holding current as a function of time through the protocol
    Reversal potential determined from difference of two windows (or interpolation)
    with various measurements
    Prints reversal potential, IV curve (subtracted), and ancillary information

    """

    def __init__(self, host):
        AnalysisModule.__init__(self, host)
        # Note that self.dataModel  is set by the host.
        # This module assumes that the dataModel is PatchEPhys

        # -------------data elements---------------
        self.current_dirhandle = None
        self.data_loaded = None  #
        self.lrwin1_flag = True  # show is default
        self.lrwin2_flag = True
        self.rmp_flag = True
        self.lrtau_flag = False
        self.auto_updater = True  # turn off for script analysis.
        self.cmd = None
        self.junction = 0.0  # junction potential (user adjustable)
        self.holding = 0.0  # holding potential (read from commands)
        self.regions_exist = False
        self.regions = {}
        self.fit_curve = None
        self.fitted_data = None
        self.time_base = None
        self.keep_analysis_count = 0
        self.spikes_counted = False
        self.data_mode = 'IC'  # analysis depends on the type of data we have.
        # list of CC modes; lower case from simulations
        self.ic_modes = ['IC', 'CC', 'IClamp', 'ic']
        self.vc_modes = ['VC', 'VClamp', 'vc']  # list of VC modes
        self.modelmode = False
        self.clamp_state = None
        self.amp_settings = None
        self.trace_times = None
        self.cell_time = 0. # cell elapsed time

        self.cmd_wave = None
        self.traces = None
        self.trace_times = None
        self.time_base = None

        # -----------------(some) results elements----------------------

        self.filename = ''
        self.r_in = 0.0
        self.tau = 0.0
        self.adapt_ratio = 0.0
        self.traces = None
        self.spikes_counted = False
        self.nospk = []
        self.spk = []
        ntr = 0
        self.spikecount = None
        self.fsl = None
        self.fisi = None
        self.adaptation_ratio= None

        self.cmd = []
        self.sequence = {}
        self.measure = {'rmp': [], 'rmpcmd': [],
                        'leak': [],
                        'win1': [], 'win1cmd': [], 'win1off': [], 'win1on': [],
                        'winaltcmd': [],
                        'win2': [], 'win2cmd': [], 'win2off': [], 'win2on': [],
                        'win2altcmd': [],
                        }

        self.rmp = []  # resting membrane potential during sequence
        self.analysis_parameters = {}

        # -----------------scripting-----------------------
        self.script = None
        self.script_name = None

        # --------------graphical elements-----------------
        self._sizeHint = (1280, 900)  # try to establish size of window
        self.ctrl_widget = QtGui.QWidget()
        self.ctrl = ctrlTemplate.Ui_Form()
        self.ctrl.setupUi(self.ctrl_widget)
        self.results_widget = QtGui.QWidget()
        self.results = resultsTemplate.Ui_ResultsDialogBox()
        self.results.setupUi(self.results_widget)
        self.scripts_widget = QtGui.QWidget()
        self.scripts_form = scriptTemplate.Ui_Form()
        self.scripts_form.setupUi(self.scripts_widget)
        self.main_layout = pg.GraphicsView()  # instead of GraphicsScene?
        # make fixed widget for the module output
        self.widget = QtGui.QWidget()
        self.grid_layout = QtGui.QGridLayout()
        self.widget.setLayout(self.grid_layout)
        self.grid_layout.setContentsMargins(4, 4, 4, 4)
        self.grid_layout.setSpacing(1)
        # Setup basic GUI
        self._elements_ = OrderedDict([
            ('File Loader',
             {'type': 'fileInput', 'size': (150, 50), 'host': self}),
            ('Scripts',
             {'type': 'ctrl', 'object': self.scripts_widget, 'host': self,
              'size': (160, 700)}),
            ('Results',
             {'type': 'ctrl', 'object': self.results_widget, 'pos': ('above', 'Scripts'),
              'size': (160, 700)}),
            ('Parameters',
             {'type': 'ctrl', 'object': self.ctrl_widget, 'pos': ('above', 'Results'),
              'size': (160, 700)}),
            ('Plots',
             {'type': 'ctrl', 'object': self.widget, 'pos': ('right',),
              'size': (400, 700)}),
        ])
        self.initializeElements()  # exists as part of analysishost.
        self.file_loader_instance = self.getElement('File Loader', create=True)
        # grab input form the "Ctrl" window
        self.ctrl.PSPReversal_Update.clicked.connect(self.interactive_analysis)
        self.ctrl.PSPReversal_PrintResults.clicked.connect(self.print_analysis)
        self.ctrl.PSPReversal_KeepAnalysis.clicked.connect(self.reset_keep_analysis)
        self.ctrl.PSPReversal_rePlotData.clicked.connect(self.plot_traces)
        self.ctrl.PSPReversal_Alternation.setTristate(False)
        self.ctrl.PSPReversal_Alternation.stateChanged.connect(self.get_alternation)
        self.ctrl.PSPReversal_SubBaseline.stateChanged.connect(self.get_baseline)
        self.ctrl.PSPReversal_Junction.valueChanged.connect(self.get_junction)
        [self.ctrl.PSPReversal_RMPMode.currentIndexChanged.connect(x)
         for x in [self.update_rmp_analysis, self.count_spikes]]
        self.ctrl.dbStoreBtn.clicked.connect(self.dbstore_clicked)

        self.scripts_form.PSPReversal_ScriptFile_Btn.clicked.connect(self.read_script)
        self.scripts_form.PSPReversal_ScriptRerun_Btn.clicked.connect(self.rerun_script)
        self.scripts_form.PSPReversal_ScriptPrint_Btn.clicked.connect(self.print_script_output)
        self.scripts_form.PSPReversal_ScriptCopy_Btn.clicked.connect(self.copy_script_output)
        self.scripts_form.PSPReversal_ScriptFormatted_Btn.clicked.connect(self.print_formatted_script_output)

        self.clear_results()
        self.layout = self.getElement('Plots', create=True)

        # instantiate the graphs using a gridLayout
        self.data_plot = pg.PlotWidget()
        self.grid_layout.addWidget(self.data_plot, 0, 0, 3, 1)
        self.label_up(self.data_plot, 'T (s)', 'V (V)', 'Data')

        self.cmd_plot = pg.PlotWidget()
        self.grid_layout.addWidget(self.cmd_plot, 3, 0, 1, 1)
        self.label_up(self.cmd_plot, 'T (s)', 'I (A)', 'Command')

        self.rmp_plot = pg.PlotWidget()
        self.grid_layout.addWidget(self.rmp_plot, 1, 1, 1, 1)
        self.label_up(self.rmp_plot, 'T (s)', 'V (mV)', 'Holding')

        self.unused_plot = pg.PlotWidget()
        self.grid_layout.addWidget(self.unused_plot, 2, 1, 1, 1)
        # self.label_up(self.unused_plot, 'I (pA)', 'Fsl/Fisi (ms)', 'FSL/FISI')

        self.command_plot = pg.PlotWidget()
        self.grid_layout.addWidget(self.command_plot, 3, 1, 1, 1)
        self.label_up(self.command_plot, 'T (s)', 'V (mV)', 'Commands (T)')

        self.iv_plot = pg.PlotWidget()
        self.grid_layout.addWidget(self.iv_plot, 0, 1, 1, 1)
        self.label_up(self.iv_plot, 'I (pA)', 'V (V)', 'I-V')
        for row, s in enumerate([20, 10, 10, 10]):
            self.grid_layout.setRowStretch(row, s)

            #    self.tailPlot = pg.PlotWidget()
            #    self.grid_layout.addWidget(self.fslPlot, 3, 1, 1, 1)
            #    self.label_up(self.tailPlot, 'V (V)', 'I (A)', 'Tail Current')

        # Add color scales and some definitions
        self.colors = ['w', 'g', 'b', 'r', 'y', 'c']
        self.symbols = ['o', 's', 't', 'd', '+']
        self.color_list = itertools.cycle(self.colors)
        self.symbol_list = itertools.cycle(self.symbols)
        self.color_scale = pg.GradientLegend((20, 150), (-10, -10))
        self.data_plot.scene().addItem(self.color_scale)

    def clear_results(self):
        """
        clearResults resets variables.

        This is typically needed every time a new data set is loaded.
        """
        self.filename = ''
        self.r_in = 0.0
        self.tau = 0.0
        self.adapt_ratio = 0.0
        self.traces = None
        self.spikes_counted = False
        self.nospk = []
        self.spk = []
        self.cmd = []
        self.sequence = {}
        self.measure = {'rmp': [], 'rmpcmd': [],
                        'leak': [],
                        'win1': [], 'win1cmd': [], 'win1off': [], 'win1on': [],
                        'winaltcmd': [],
                        'win2': [], 'win2cmd': [], 'win2off': [], 'win2on': [],
                        'win2altcmd': [],
                        }
        #for m in self.measure.keys():
        #    self.measure[m] = []
        self.rmp = []  # resting membrane potential during sequence
        self.analysis_summary = {}
        self.win2IV = {}
        self.win1fits = None
        self.analysis_parameters = {}

    def reset_keep_analysis(self):
        """
        Reset the "keep analysis" counter
        :return:
        """
        self.keep_analysis_count = 0

    def get_alternation(self):
        """
        retrieve the state of the alternation checkbox
        :return:
        """
        self.analysis_parameters['alternation'] = self.ctrl.PSPReversal_Alternation.isChecked()

    def get_baseline(self):
        """
        retreive the state of the subtract baseline checkbox
        :return:
        """
        self.analysis_parameters['baseline'] = self.ctrl.PSPReversal_SubBaseline.isChecked()

    def get_junction(self):
        """
        retrieve the junction potential value
        :return:
        """
        self.analysis_parameters['junction'] = self.ctrl.PSPReversal_Junction.value()

    def initialize_regions(self):
        """
        initialize_regions sets the linear regions on the displayed data

        Here we create the analysis regions in the plot. However, this should
        NOT happen until the plot has been created
        Note the the information about each region is held in a dictionary,
        which for each region has a dictionary that accesses the UI and class
        methods for that region. This later simplifies the code and reduces
        repetitive sections.
        """
        # hold all the linear regions in a dictionary
        if not self.regions_exist:
            self.regions['lrwin0'] = {'name': 'win0',
                                      'region': pg.LinearRegionItem([0, 1],
                                                                    brush=pg.mkBrush(255, 255, 0, 50.)),
                                      'plot': self.data_plot,
                                      'state': self.ctrl.PSPReversal_showHide_lrwin1,
                                      'shstate': True,  # keep internal copy of the state
                                      'mode': self.ctrl.PSPReversal_win1mode,
                                      'start': self.ctrl.PSPReversal_win0TStart,
                                      'stop': self.ctrl.PSPReversal_win0TStop,
                                      'updater': self.update_windows,
                                      'units': 'ms'}
            self.ctrl.PSPReversal_showHide_lrwin0.region = self.regions['lrwin0']['region']  # save region with checkbox
            self.regions['lrwin1'] = {'name': 'win1',
                                      'region': pg.LinearRegionItem([0, 1],
                                                                    brush=pg.mkBrush(0, 255, 0, 50.)),
                                      'plot': self.data_plot,
                                      'state': self.ctrl.PSPReversal_showHide_lrwin1,
                                      'shstate': True,  # keep internal copy of the state
                                      'mode': self.ctrl.PSPReversal_win1mode,
                                      'start': self.ctrl.PSPReversal_win1TStart,
                                      'stop': self.ctrl.PSPReversal_win1TStop,
                                      'updater': self.update_windows,
                                      'units': 'ms'}
            self.ctrl.PSPReversal_showHide_lrwin1.region = self.regions['lrwin1']['region']  # save region with checkbox
            self.regions['lrwin2'] = {'name': 'win2',
                                      'region': pg.LinearRegionItem([0, 1],
                                                                    brush=pg.mkBrush(0, 0, 255, 50.)),
                                      'plot': self.data_plot,
                                      'state': self.ctrl.PSPReversal_showHide_lrwin2,
                                      'shstate': True,  # keep internal copy of the state
                                      'mode': self.ctrl.PSPReversal_win2mode,
                                      'start': self.ctrl.PSPReversal_win2TStart,
                                      'stop': self.ctrl.PSPReversal_win2TStop,
                                      'updater': self.update_windows,
                                      'units': 'ms'}
            self.ctrl.PSPReversal_showHide_lrwin2.region = self.regions['lrwin2']['region']  # save region with checkbox
            # self.lrtau = pg.LinearRegionItem([0, 1],
            #                                  brush=pg.mkBrush(255, 0, 0, 50.))
            self.regions['lrrmp'] = {'name': 'rmp',
                                     'region': pg.LinearRegionItem([0, 1],
                                                                   brush=pg.mkBrush
                                                                   (255, 255, 0, 25.)),
                                     'plot': self.data_plot,
                                     'state': self.ctrl.PSPReversal_showHide_lrrmp,
                                     'shstate': True,  # keep internal copy of the state
                                     'mode': None,
                                     'start': self.ctrl.PSPReversal_rmpTStart,
                                     'stop': self.ctrl.PSPReversal_rmpTStop,
                                     'updater': self.update_rmp_window,
                                     'units': 'ms'}
            self.ctrl.PSPReversal_showHide_lrrmp.region = self.regions['lrrmp']['region']  # save region with checkbox
            # establish that measurement is on top, exclusion is next, and reference is on bottom
            self.regions['lrwin0']['region'].setZValue(500)
            self.regions['lrwin1']['region'].setZValue(100)
            self.regions['lrwin2']['region'].setZValue(1000)
            for reg in self.regions.keys():
                self.regions[reg]['plot'].addItem(self.regions[reg]['region'])
                self.regions[reg]['state'].clicked.connect(functools.partial(self.show_or_hide,
                                                                             lrregion=reg))
                self.regions[reg]['region'].sigRegionChangeFinished.connect(
                    functools.partial(self.regions[reg]['updater'], region=self.regions[reg]['name']))
                # if self.regions[reg]['mode'] is not None:
                #     self.regions[reg]['mode'].currentIndexChanged.connect(self.interactive_analysis)
            self.regions_exist = True
        for reg in self.regions.keys():
            for s in ['start', 'stop']:
                self.regions[reg][s].setSuffix(' ' + self.regions[reg]['units'])

    def update_windows(self, **kwargs):
        """
        automatically update all the lr region windows in the display
        :param kwargs:
        :return:
        """
        if self.auto_updater:
            self.update_win_analysis(**kwargs)

    def update_rmp_window(self, **kwargs):
        """
        update the position of the lr region used to measure the resting membrane potential
        :param kwargs:
        :return:
        """
        if self.auto_updater:
            self.update_rmp_analysis(**kwargs)

    def show_or_hide(self, lrregion=None, forcestate=None):
        """
        Show or hide specific regions in the display
        :param lrregion: name of the region ('lrwin0', etc)
        :param forcestate: set True to force the show status
        :return:
        """
        if lrregion is None:
            print('PSPReversal:show_or_hide:: lrregion is {:<s}').format(lrregion)
            return
        region = self.regions[lrregion]
        if forcestate is not None:
            if forcestate:
                region['region'].show()
                region['state'].setChecked(QtCore.Qt.Checked)
                region['shstate'] = True
            else:
                region['region'].hide()
                region['state'].setChecked(QtCore.Qt.Unchecked)
                region['shstate'] = False
        else:
            if not region['shstate']:
                region['region'].show()
                region['state'].setChecked(QtCore.Qt.Checked)
                region['shstate'] = True
            else:
                region['region'].hide()
                region['state'].setChecked(QtCore.Qt.Unchecked)
                region['shstate'] = False

    def uniq(self, inlist):
        """
         order preserving detection of unique values in a list
        :param inlist:
        :return:
        """
        uniques = []
        for item in inlist:
            if item not in uniques:
                uniques.append(item)
        return uniques

    def get_file_information(self, default_dh=None):
        """
        get_file_information reads the sequence information from the
        currently selected data file

        Two-dimensional sequences are supported.
        :return nothing:
        """
        dh = self.file_loader_instance.selectedFiles()
        if len(dh) == 0:  # when using scripts, the fileloader may not know...
            if default_dh is not None:
                dh = default_dh
            else:
                return
        dh = dh[0]  # only the first file
        self.sequence = self.dataModel.listSequenceParams(dh)
        keys = self.sequence.keys()
        leftseq = [str(x) for x in self.sequence[keys[0]]]
        if len(keys) > 1:
            rightseq = [str(x) for x in self.sequence[keys[1]]]
        else:
            rightseq = []
        leftseq.insert(0, 'All')
        rightseq.insert(0, 'All')
        self.ctrl.PSPReversal_Sequence1.clear()
        self.ctrl.PSPReversal_Sequence2.clear()
        self.ctrl.PSPReversal_Sequence1.addItems(leftseq)
        self.ctrl.PSPReversal_Sequence2.addItems(rightseq)

    def cell_summary(self, dh):
        """
        cell_summary generates a dictionary of information about the cell
        for the selected directory handle (usually a protocol; could be a file)
        :param dh: the directory handle for the data, as passed to loadFileRequested
        :return nothing:
        """
        # other info into a dictionary
        self.analysis_summary['Day'] = self.dataModel.getDayInfo(dh)
        self.analysis_summary['Slice'] = self.dataModel.getSliceInfo(dh)
        self.analysis_summary['Cell'] = self.dataModel.getCellInfo(dh)
        self.analysis_summary['ACSF'] = self.dataModel.getACSF(dh)
        self.analysis_summary['Internal'] = self.dataModel.getInternalSoln(dh)
        self.analysis_summary['Temp'] = self.dataModel.getTemp(dh)
        self.analysis_summary['CellType'] = self.dataModel.getCellType(dh)
        ct = self.analysis_summary['Cell']['__timestamp__']
        pt = dh.info()['__timestamp__']
        self.analysis_summary['ElapsedTime'] = pt-ct  # save elapsed time between cell opening and protocol start
        (date, sliceid, cell, proto, p3) = self.file_cell_protocol()
        self.analysis_summary['CellID'] = os.path.join(date, sliceid, cell)  # use this as the "ID" for the cell later on

    def loadFileRequested(self, dh):
        """
        loadFileRequested is called by "file loader" when a file is requested.
            FileLoader is provided by the AnalysisModule class
            dh is the handle to the currently selected directory (or directories)

        This function loads all of the successive records from the specified protocol.
        Ancillary information from the protocol is stored in class variables.
        Extracts information about the commands, sometimes using a rather
        simplified set of assumptions.
        :param dh: the directory handle (or list of handles) representing the selected
        entitites from the FileLoader in the Analysis Module
        :modifies: plots, sequence, data arrays, data mode, etc.
        :return: True if successful; otherwise raises an exception
        """
#        print 'loadfilerequested dh: ', dh

        if len(dh) == 0:
            raise Exception("PSPReversal::loadFileRequested: " +
                            "Select an IV protocol directory.")
        if len(dh) != 1:
            raise Exception("PSPReversal::loadFileRequested: " +
                            "Can only load one file at a time.")
        self.clear_results()
#        if self.current_dirhandle != dh[0]:  # is this the current file/directory?
        self.get_file_information(default_dh=dh)  # No, get info from most recent file requested
        self.current_dirhandle = dh[0]  # this is critical!
        dh = dh[0]  # just get the first one
        self.data_plot.clearPlots()
        self.cmd_plot.clearPlots()
        self.filename = dh.name()
        self.cell_summary(dh)  # get other info as needed for the protocol
        dirs = dh.subDirs()
        traces = []
        cmd = []
        cmd_wave = []
        data = []
        self.time_base = None
        self.values = []
#        self.sequence = self.dataModel.listSequenceParams(dh)  # already done in 'getfileinfo'
        self.trace_times = np.zeros(0)

        # builidng command voltages - get amplitudes to clamp
        clamp = ('Clamp1', 'Pulse_amplitude')
        reps = ('protocol', 'repetitions')
        led = ('LED-Blue', 'Command.PulseTrain_amplitude')
        # repeat patterns for LED on/off
        if led in self.sequence:  # first in alternation
            self.ledseq = self.sequence[led]
            self.nledseq = len(self.ledseq)
            sequence_values = [x for x in range(self.nledseq)]

        if clamp in self.sequence:
            self.clampValues = self.sequence[clamp]
            self.nclamp = len(self.clampValues)
            sequence_values = [x for x in self.clampValues for y in sequence_values]
        else:
            sequence_values = []
            nclamp = 0

        # if sequence has repeats, build pattern
        if reps in self.sequence:
            self.repc = self.sequence[reps]
            self.nrepc = len(self.repc)
            sequence_values = [x for y in range(self.nrepc) for x in sequence_values]

        # select subset of data by overriding the directory sequence...
        if self.current_dirhandle is not None:
            ld = [self.ctrl.PSPReversal_Sequence1.currentIndex() - 1]
            rd = [self.ctrl.PSPReversal_Sequence2.currentIndex() - 1]
            if ld[0] == -1 and rd[0] == -1:
                pass
            else:
                if ld[0] == -1:  # 'All'
                    ld = range(self.ctrl.PSPReversal_Sequence1.count() - 1)
                if rd[0] == -1:  # 'All'
                    rd = range(self.ctrl.PSPReversal_Sequence2.count() - 1)
                dirs = []
                for i in ld:
                    for j in rd:
                        dirs.append('%03d_%03d' % (i, j))

        # i = 0  # sometimes, the elements are not right...
        for i, directory_name in enumerate(dirs):  # dirs has the names of the runs withing the protocol
            data_dir_handle = dh[directory_name]  # get the directory within the protocol
            try:
                data_file_handle = self.dataModel.getClampFile(data_dir_handle)  # get pointer to clamp data
                # Check if no clamp file for this iteration of the protocol
                # (probably the protocol was stopped early)
                if data_file_handle is None:
                    print ('PSPReversal::loadFileRequested: ',
                           'Missing data in %s, element: %d' % (directory_name, i))
                    continue
            except:
                print("Error loading data for protocol %s:"
                      % directory_name)
                continue  # If something goes wrong here, we just carry on
            data_file = data_file_handle.read()
            self.devicesUsed = self.dataModel.getDevices(data_dir_handle)
            self.holding = self.dataModel.getClampHoldingLevel(data_file_handle)
            self.amp_settings = self.dataModel.getWCCompSettings(data_file)
            self.clamp_state = self.dataModel.getClampState(data_file)
            # print self.devicesUsed
            cmd = self.dataModel.getClampCommand(data_file)
            data = self.dataModel.getClampPrimary(data_file)
            self.data_mode = self.dataModel.getClampMode(data)
            if self.data_mode is None:
                self.data_mode = self.ic_modes[0]  # set a default mode
            if self.data_mode in ['ic', 'vc']:  # lower case means model was run
                self.modelmode = True
            self.ctrl.PSPReversal_dataMode.setText(self.data_mode)
            # Assign scale factors for the different modes to display data rationally
            if self.data_mode in self.ic_modes:
                self.command_scale_factor = 1e12
                self.command_units = 'pA'
            elif self.data_mode in self.vc_modes:
                self.command_units = 'mV'
                self.command_scale_factor = 1e3
            else:  # data mode not known; plot as voltage
                self.command_units = 'V'
                self.command_scale_factor = 1.0

            if 'LED-Blue' in self.devicesUsed.keys():
                led_pulse_train_command = data_dir_handle.parent().info()['devices']['LED-Blue']['channels']['Command']
                led_pulse_train_info = led_pulse_train_command['waveGeneratorWidget']['stimuli']['PulseTrain']
                self.led_info = {}
                for k in led_pulse_train_info.keys():
                    if k in ['type']:
                        self.led_info[k] = led_pulse_train_info[k]
                    else:
                        self.led_info[k] = led_pulse_train_info[k]['value']

            # only accept data in a particular range
            if self.ctrl.PSPReversal_IVLimits.isChecked():
                cval = self.command_scale_factor * sequence_values[i]
                cmin = self.ctrl.PSPReversal_IVLimitMin.value()
                cmax = self.ctrl.PSPReversal_IVLimitMax.value()
                if cval < cmin or cval > cmax:
                    continue  # skip adding the data to the arrays
            # store primary channel data and read command amplitude
            info1 = data.infoCopy()
            start_time = 0.0
            if 'startTime' in info1[0].keys():
                start_time = info1[0]['startTime']
            elif 'startTime' in info1[1]['DAQ']['command'].keys():
                start_time = info1[1]['DAQ']['command']['startTime']
            else:
                pass
            self.trace_times = np.append(self.trace_times, start_time)
            traces.append(data.view(np.ndarray))
            cmd_wave.append(cmd.view(np.ndarray))
            # pick up and save the sequence values
            if len(sequence_values) > 0:
                self.values.append(sequence_values[i])
            else:
                self.values.append(cmd[len(cmd) / 2])
        #    i += 1
        #sys.settrace(trace_calls_and_returns)
        if traces is None or len(traces) == 0:
            print "PSPReversal::loadFileRequested: No data found in this run..."
            return False
        if self.amp_settings['WCCompValid']:
            if self.amp_settings['WCEnabled'] and self.amp_settings['CompEnabled']:
                self.r_uncomp = self.amp_settings['WCResistance'] * (1.0 - self.amp_settings['CompCorrection'] / 100.)
            else:
                self.r_uncomp = 0.
        self.ctrl.PSPReversal_R_unCompensated.setValue(self.r_uncomp * 1e-6)  # convert to Mohm to display
        self.ctrl.PSPReversal_R_unCompensated.setSuffix(u" M\u2126")
        self.ctrl.PSPReversal_Holding.setText('%.1f mV' % (float(self.holding) * 1e3))

        # put relative to the start
        self.trace_times -= self.trace_times[0]
        traces = np.vstack(traces)
        self.cmd_wave = np.vstack(cmd_wave)
        self.time_base = np.array(cmd.xvals('Time'))
        commands = np.array(self.values)
        self.color_scale.setIntColorScale(0, len(dirs), maxValue=200)
        # set up the selection region correctly and
        # prepare IV curves and find spikes
        info = [
            {'name': 'Command', 'units': cmd.axisUnits(-1),
             'values': np.array(self.values)},
            data.infoCopy('Time'),
            data.infoCopy(-1)]
        traces = traces[:len(self.values)]
        self.traces = MetaArray(traces, info=info)
        sfreq = self.dataModel.getSampleRate(data)

        vc_command = data_dir_handle.parent().info()['devices']['Clamp1']  # ['channels']['Command']
        vc_info = vc_command['waveGeneratorWidget']['stimuli']['Pulse']

        # cmddata = cmd.view(np.ndarray)
        # cmddiff = np.abs(cmddata[1:] - cmddata[:-1])
        # if self.data_mode in self.ic_modes:
        #     mindiff = 1e-12
        # else:
        #     mindiff = 1e-4
        # cmdtimes1 = np.argwhere(cmddiff >= mindiff)[:, 0]
        # cmddiff2 = cmdtimes1[1:] - cmdtimes1[:-1]
        # cmdtimes2 = np.argwhere(cmddiff2 > 1)[:, 0]
        # if len(cmdtimes1) > 0 and len(cmdtimes2) > 0:
        #     cmdtimes = np.append(cmdtimes1[0], cmddiff2[cmdtimes2])
        # else:  # just fake it
        #     cmdtimes = np.array([0.01, 0.1])
        pulsestart = vc_info['start']['value']
        pulsedur = vc_info['length']['value']
        cmdtimes = np.array([pulsestart, pulsedur])
        if self.ctrl.PSPReversal_KeepT.isChecked() is False:
            self.tstart = cmdtimes[0] # cmd.xvals('Time')[cmdtimes[0]]
            self.tend = np.sum(cmdtimes)  #cmd.xvals('Time')[cmdtimes[1]] + self.tstart
            self.tdur = self.tend - self.tstart
#            print cmd.xvals('Time')
#            print cmdtimes
#            print 'checked false: ', self.tstart, self.tend, self.tdur

        # build the list of command values that are used for the fitting
        cmdList = []
        for i in range(len(self.values)):
            cmdList.append('%8.3f %s' %
                           (self.command_scale_factor * self.values[i], self.command_units))
        self.ctrl.PSPReversal_tauh_Commands.clear()
        self.ctrl.PSPReversal_tauh_Commands.addItems(cmdList)
        self.sample_interval = 1.0 / sfreq
        self.makemap_symbols()
        if self.ctrl.PSPReversal_KeepT.isChecked() is False:
            self.tstart += self.sample_interval
            self.tend += self.sample_interval
        # if self.data_mode in self.ic_modes:
        #     # for adaptation ratio:
        #     self.update_all_analysis()
        if self.data_mode in self.vc_modes:
            self.cmd = commands
            self.spikecount = np.zeros(len(np.array(self.values)))

        # and also plot
        self.plot_traces()
        self.setup_regions()
        self._host_.dockArea.findAll()[1]['Parameters'].raiseDock()  # parameters window to the top
        self.get_window_analysisPars()  # prepare the analysis parameters
        return True

    def file_cell_protocol(self):
        """
        file_cell_protocol breaks the current filename down and returns a
        tuple: (date, cell, protocol)
        last argument returned is the rest of the path...
        """
        (p0, proto) = os.path.split(self.filename)
        (p1, cell) = os.path.split(p0)
        (p2, sliceid) = os.path.split(p1)
        (p3, date) = os.path.split(p2)
        return (date, sliceid, cell, proto, p3)

    def plot_traces(self, multimode=False):
        """
        Plot the current data traces.
        :param multimode: try using "multiline plot routine" to speed up plots (no color though)
        :return: nothing
        """
        if self.ctrl.PSPReversal_KeepAnalysis.isChecked():
            self.keep_analysis_count += 1
        else:
            self.keep_analysis_count = 0  # always make sure is reset
            # this is the only way to reset iterators.
            self.color_list = itertools.cycle(self.colors)
            self.symbol_list = itertools.cycle(self.symbols)
        self.makemap_symbols()
        self.data_plot.plotItem.clearPlots()
        self.cmd_plot.plotItem.clearPlots()
        average_flag = self.ctrl.PSPReversal_AveragePlot.isChecked()
        alternation_flag = self.ctrl.PSPReversal_Alternation.isChecked()
        ntr = self.traces.shape[0]
        self.data_plot.setDownsampling(auto=True, mode='mean')
        self.data_plot.setClipToView(True)
        self.cmd_plot.setDownsampling(auto=True, mode='mean')
        self.cmd_plot.setClipToView(True)
        self.data_plot.disableAutoRange()
        self.cmd_plot.disableAutoRange()
        cmdindxs = np.unique(self.cmd)  # find the unique voltages
        colindxs = [int(np.where(cmdindxs == self.cmd[i])[0]) for i in range(len(self.cmd))]  # make a list to use
<<<<<<< HEAD
        self.meanflag = self.ctrl.PSPReversal_AverageTrials.isChecked()
        altflag = self.ctrl.PSPReversal_Alternation.isChecked()
        nskip = self.nclamp
        if altflag:
            nskip *= 2
=======
        nskip = 1
        if average_flag:
            ntr = len(self.cmd)/len(self.repc)
            nskip = len(self.cmd)/len(self.repc)
        if alternation_flag:
            ntr *= 2
        # print 'ntr, skip: ', ntr, nskip
>>>>>>> 0e928957
        if multimode:
            datalines = MultiLine(self.time_base, self.traces, downsample=200)
            self.data_plot.addItem(datalines)
            cmdlines = MultiLine(self.time_base, self.cmd_wave, downsample=200)
            self.cmd_plot.addItem(cmdlines)
        else:
            if self.meanflag:
                ntr = self.nclamp
                if altflag:
                    ntr *= 2
            for i in range(ntr):
                print 'i: ', i
                plotthistrace = True
<<<<<<< HEAD
                if altflag:  # only plot the alternate traces
=======
                if alternation_flag:  # only plot the alternate traces
>>>>>>> 0e928957
                    if ((self.ctrl.PSPReversal_EvenOdd.isChecked() and (i % 2 == 0))  # plot the evens
                            or (not self.ctrl.PSPReversal_EvenOdd.isChecked() and (i % 2 != 0))):  # plot the evens
                        plotthistrace = True
                    else:
                        plotthistrace = False
                if plotthistrace:
                    atrace = self.traces[i]
<<<<<<< HEAD
                    acmd = self.cmd_wave[i]
                    if self.meanflag and self.nrepc > 1:  # average across trials
                        atrace = np.mean(self.traces[i::nskip], axis=0)
                        acmd = np.mean(self.cmd_wave[i::nskip], axis=0)
                    print i, atrace.shape, acmd.shape
                    self.data_plot.plot(x=self.time_base, y=atrace, downSample=500, downSampleMethod='mean',
                                         pen=pg.intColor(colindxs[i], len(cmdindxs), maxValue=255))
                    self.cmd_plot.plot(x=self.time_base, y=acmd, downSample=500, downSampleMethod='mean',
=======
                    acmdwave = self.cmd_wave[i]
                    if average_flag:
                        atrace = np.mean(self.traces[i::nskip], axis=0)
                        acmdwave = np.mean(self.cmd_wave[i::nskip], axis=0)
                    self.data_plot.plot(x=self.time_base, y=atrace, downSample=500, downSampleMethod='mean',
                                         pen=pg.intColor(colindxs[i], len(cmdindxs), maxValue=255))
                    self.cmd_plot.plot(x=self.time_base, y=acmdwave, downSample=500, downSampleMethod='mean',
>>>>>>> 0e928957
                                   pen=pg.intColor(colindxs[i], len(cmdindxs), maxValue=255))

        if self.data_mode in self.ic_modes:
            self.label_up(self.data_plot, 'T (s)', 'V (V)', 'Data')
            self.label_up(self.cmd_plot, 'T (s)', 'I (%s)' % self.command_units, 'Data')
        elif self.data_mode in self.vc_modes:  # voltage clamp
            self.label_up(self.data_plot, 'T (s)', 'I (A)', 'Data')
            self.label_up(self.cmd_plot, 'T (s)', 'V (%s)' % self.command_units, 'Data')
        else:  # mode is not known: plot both as V
            self.label_up(self.data_plot, 'T (s)', 'V (V)', 'Data')
            self.label_up(self.cmd_plot, 'T (s)', 'V (%s)' % self.command_units, 'Data')
        self.data_plot.autoRange()
        self.cmd_plot.autoRange()

    def setup_regions(self):
        """
        Initialize the positions of the lr regions on the display.
        We attempt to use a logical set of values based on the timing of command steps
        and stimulus events (e.g., the blue LED time)
        :return:
        """
        prior_updater=self.auto_updater
        self.auto_updater=False
#        print 'setup regions: auto updater: ', self.auto_updater
        self.initialize_regions()  # now create the analysis regions
        if self.ctrl.PSPReversal_KeepT.isChecked() is False:  # change regions; otherwise keep...
            if 'LED-Blue' in self.devicesUsed:
                tdur1 = 0.2
                tstart1 = self.led_info['start'] - 0.2
                tdur1 = self.tend-tstart1-(2e-3)
                tdur2 = self.led_info['length']  # go 5 times the duration.
                if tdur2 > 16e-3:
                    tdur2 = 16e-3
                tstart2 = self.led_info['start']+4*1e-3  # 4 msec auto delay
                if tstart2 + tdur2 > self.tend:
                    tdur2 = self.tend - tstart2  # restrict duration to end of the trace
                tstart0 = self.led_info['start']
                tdur0 = self.tend-tstart0-60.0e-3 # at least 50 msec before the end
            else:
                tstart1 = self.tstart+0.4
                tdur1 = self.tstart / 5.0
                tdur2 = self.tdur / 2.0
                tstart2 = self.tend - tdur2
                tstart0 = tstart2
                tdur0 = 0.1

            tend = self.tend - 0.001

            self.regions['lrwin0']['region'].setRegion([tstart0,
                                                        tstart0 + tdur0])
            # reference window
            self.regions['lrwin1']['region'].setRegion([tstart1,
                                                        tstart1 + tdur1])
            # meausurement:
            self.regions['lrwin2']['region'].setRegion([tstart2,
                                                        tstart2 + tdur2])
            self.regions['lrrmp']['region'].setRegion([1.e-4, self.tstart * 0.9])  # rmp window

        for r in ['lrwin0', 'lrwin1', 'lrwin2', 'lrrmp']:
            self.regions[r]['region'].setBounds([0., np.max(self.time_base)])  # limit regions to data
        self.auto_updater = prior_updater

    def interactive_analysis(self):
        """
        Interactive_analysis: reads the analysis parameters, counts the spikes
            and forces an update of all the analysis in the process...
        This method is meant to be called by a button click
        :param : None
        :return: nothing
        """
        self.auto_updater = True  # allow dynamic updating
        self.get_window_analysisPars()
        self.update_all_analysis()

    def update_all_analysis(self):
        """
        do an update of the analysis of all the windows with the current parameters
        Draws new plots to the IV curve window
        :return:
        """
        self.update_rmp_analysis()  # rmp must be done separately
        self.count_spikes()
        for i in range(0,3):
            win = 'win%d' % i #  in ['win0', 'win1', 'win2']:
            self.update_win_analysis(win)

#     def get_window_analysisPars(self):
# #        print '\ngetwindow: analysis pars: ', self.analysis_parameters
#         for region in ['lrwin0', 'lrwin1', 'lrwin2', 'lrrmp']:
#             rgninfo = self.regions[region]['region'].getRegion()  # from the display
#             self.regions[region]['start'].setValue(rgninfo[0] * 1.0e3)  # report values to screen
#             self.regions[region]['stop'].setValue(rgninfo[1] * 1.0e3)
#             self.analysis_parameters[region] = {'times': rgninfo}
# #        print '\nafter loop: ', self.analysis_parameters
#         for region in ['lrwin1', 'lrwin2']:
#             self.analysis_parameters[region]['mode'] = self.regions[region]['mode'].currentText()
#         self.analysis_parameters['lrwin0']['mode'] = 'Mean'
# #        print '\nand finally: ', self.analysis_parameters
#         self.get_alternation()  # get values into the analysisPars dictionary
#         self.get_baseline()
#         self.get_junction()

    def finalize_analysis_summary(self):
        """
        finish filling out the analysis_summary dictionary with general information
        about the cell, in preparation for print out.
        Computes the best fit polynomial to the IV curve in window 2.
        :return:
        """
        (date, sliceid, cell, proto, p2) = self.file_cell_protocol()
        self.cell_summary(self.current_dirhandle)
        self.analysis_summary['CellID'] = str(date+'/'+sliceid+'/'+cell)
        self.analysis_summary['Protocol'] = proto
        jp = float(self.analysis_parameters['junction'])
        ho = float(self.holding) * 1e3  # convert to mV
        self.analysis_summary['JP'] = jp
        self.analysis_summary['HoldV'] = ho
       #  vc = np.array(self.win2IV['vc']+jp+ho)
       #  im = np.array(self.win2IV['im'])
       # # imsd = np.array(self.win2IV['imsd'])
       #  fit_order = 3
       #  #fit_coeffs = np.polyfit(vc, im, fit_order)  # 3rd order polynomial
       #  tck = scipy.interpolate.splrep(vc, im, s=0, k=fit_order)
        tck = self.win2IV['spline']  # get spline data fit
        fit_order = tck[2]
        fit_coeffs = tck[1]
        for n in range(fit_order+1):
            self.analysis_summary['p'+str(n)] = fit_coeffs[n]
        # find the roots
        #r = np.roots(fit_coeffs)
        r = scipy.interpolate.sproot(tck)
        #reversal = [None]*fit_order
        r = [x*1e3+jp+ho for x in r]  # add jp and holding here
        reversal = [None]*len(r)
        #for i in range(0, fit_order):
        for i in range(0, len(r)):
            reversal[i] = {'value': r[i], 'valid': False}
        anyrev = False
        revvals = ''
        revno = []
        self.analysis_summary['Erev'] = np.isnan
        for n in range(len(reversal)):  # print only the valid reversal values, which includes real, not imaginary roots
            if (np.abs(np.imag(reversal[n]['value'])) == 0.0) and (-100. < np.real(reversal[n]['value']) < 40.):
                reversal[n]['valid'] = True
                if anyrev:
                    revvals += ', '
                revvals += ('{:5.1f}'.format(float(np.real(reversal[n]['value']))))
                revno.append(float(np.real(reversal[n]['value'])))
                anyrev = True
        if not anyrev:
            revvals = 'Not fnd'
        self.analysis_summary['revvals'] = revvals
        if anyrev:
            self.analysis_summary['Erev'] = revno[0]
        else:
            self.analysis_summary['Erev'] = np.nan
        # computes slopes at Erev[0] and at -60 mV (as a standard)
        ## using polynomials
        # #p1 = np.polyder(fit_coeffs, 1)
        #p60 = np.polyval(p1, -60.)
        # using spline fit
        v60 = (-60 - (jp + ho))/1e3
        p60 = scipy.interpolate.splev([v60], tck, der=1)
        #p60 = scipy.interpolate.splev(p1, tck, der=0)
        if len(revno) > 0:
            #perev = np.polyval(p1, revno[0])
            v0 = (revno[0] -(jp + ho))/1e3
           # print 'v0: ', v0
            perev = scipy.interpolate.splev([v0], tck, der=1)
        else:
            perev = 0.
       # print 'p60: ', p60
        self.analysis_summary['spline'] = tck  # save the spline fit information
        self.analysis_summary['gsyn_60'] = p60[0] * 1e9  #  original im in A, vm in V, g converted to nS
        self.analysis_summary['gsyn_Erev'] = perev[0] * 1e9  # nS
        self.analysis_summary['I_ionic-'] = np.min(self.measure['win1'])*1e9  # nA
        self.analysis_summary['I_ionic+'] = np.max(self.measure['win1'])*1e9  # nA

        self.analysis_summary['LPF'] = self.clamp_state['LPFCutoff'] * 1e-3  # kHz
        self.analysis_summary['Gain'] = self.clamp_state['primaryGain']
        self.analysis_summary['Rs'] = self.amp_settings['WCResistance'] * 1e-6  # Mohm
        self.analysis_summary['Cm'] = self.amp_settings['WCCellCap'] * 1e12  # pF
        self.analysis_summary['Comp'] = self.amp_settings['CompCorrection']
        self.analysis_summary['BW'] = self.amp_settings['CompBW'] * 1e-3  # kHz
        self.analysis_summary['Ru'] = self.r_uncomp * 1e-6  # Mohm
        self.analysis_summary['ILeak'] = self.averageRMP*1e9  # express in nA

        for win in ['win1', 'win2', 'win0']:
            region = 'lr' + win
            rinfo = self.regions[region]['region'].getRegion()
            self.analysis_summary[win+'Start'] = rinfo[0]
            self.analysis_summary[win+'End'] = rinfo[1]

    def print_analysis(self):
        """
        Print the CCIV summary information (Cell, protocol, etc)
        Printing goes to the results window, where the data can be copied
        to another program like a spreadsheet.
        :return: html-decorated text
        """
        self.finalize_analysis_summary()
        (date, sliceid, cell, proto, p2) = self.file_cell_protocol()
        # The day summary may be missing elements, so we need to create dummies (dict is read-only)
        day = {}
        for x in ['age', 'weight', 'sex']:  # check to see if these are filled out
            if x not in self.analysis_summary.keys():
                day[x] = 'unknown'
               # self.analysis_summary['Day'][x] = day[x]
            else:
                day[x] = self.analysis_summary['Day'][x]
        for cond in ['ACSF', 'Internal', 'Temp']:
            if self.analysis_summary[cond] == '':
                self.analysis_summary[cond] = 'unknown'

        # format output in html
        rtxt = '<font face="monospace, courier">'  # use a monospaced font.
        rtxt += '<div style="white-space: pre;">'  # css to force repsect of spaces in text
        rtxt += ("{:^15s}  {:^5s}  {:^4s}  {:^12s}<br>".format
                 ("Date", "Slice", "Cell", "E<sub>rev</sub>"))
        rtxt += ("<b>{:^15s}  {:^5s}  {:^4s}  {:^8.2f}</b><br>".format
                 (date, sliceid[-3:], cell[-3:], self.analysis_summary['Erev']))
        rtxt += ('{:<8s}: <b>{:<32s}</b><br>'.format('Protocol', proto))
        rtxt += ('{:^8s}\t{:^8s}\t{:^8s}\t{:^8s}<br>'.format
                 ('Temp', 'Age', 'Weight', 'Sex'))
        rtxt += ('{:^8s}\t{:^8s}\t{:^8s}\t{:^8s}<br>'.format
                 (self.analysis_summary['Temp'], day['age'], day['weight'], day['sex']))
        rtxt += ('{:<8s}: {:<32s}<br>'.format('ACSF', self.analysis_summary['ACSF']))
        rtxt += ('{:<8s}: {:<32s}<br>'.format('Internal', self.analysis_summary['Internal']))
        if self.amp_settings['WCCompValid'] is True:
            rtxt += (u'{:<4s} {:5.2f} {:2s} '.format('LPF', self.clamp_state['LPFCutoff'] * 1e-3, 'kHz'))
            rtxt += (u'{:<4s} {:5.2f} {:2s}<br>'.format('Gain', self.clamp_state['primaryGain'], ''))
            rtxt += (u'{:<4s} {:4.1f} {:2s} '.format('Rs', self.amp_settings['WCResistance'] * 1e-6, u"M\u2126"))
            rtxt += (u'{:<4s} {:4.1f} {:2s}<br>'.format('Cm', self.amp_settings['WCCellCap'] * 1e12, 'pF'))
            rtxt += (u'{:<4s} {:4.0f} {:<2s} '.format('Comp', self.amp_settings['CompCorrection'], '%'))
            rtxt += (u'{:<4s} {:4.1f} {:3s}<br>'.format('BW', self.amp_settings['CompBW'] * 1e-3, 'kHz'))
            rtxt += (u'{:<4s} {:5.2f} {:2s}<br>'.format('Ru', self.r_uncomp * 1e-6, u"M\u2126"))
        else:
            rtxt += ('No WC or Rs Compensation')

        rtxt += ('{:<8s}: [{:5.1f}-{:5.1f}{:2s}] mode: {:<12s}<br>'.format(
            'Win 1', self.regions['lrwin1']['start'].value(), self.regions['lrwin1']['stop'].value(),
            self.regions['lrwin1']['units'], self.regions['lrwin1']['mode'].currentText()))
        rtxt += ('{:<8s}: [{:5.1f}-{:5.1f}{:2s}] mode: {:<12s}<br>'.format(
            'Win 2', self.regions['lrwin2']['start'].value(), self.regions['lrwin2']['stop'].value(),
            self.regions['lrwin2']['units'], self.regions['lrwin2']['mode'].currentText()))

        rtxt += 'HP: {:5.1f} mV  JP: {:5.1f} mV<br>'.format(self.analysis_summary['HoldV'], self.analysis_summary['JP'])
        if 'diffFit' in self.win2IV.keys() and self.win2IV['diffFit'] is not None:
            rtxt += ('{0:<5s}: {1}<br>').format('Poly', ''.join('{:5.2e} '.format(a) for a in self.win2IV['diffFit']))
        rtxt += ('-' * 40) + '<br>'
        rtxt += ('<b>{:2s}</b> Comp: {:<3s} <br>'.  # {:>19s}:{:>4d}<br>'.
                 format('IV',
                        ('Off', 'On ')[self.ctrl.PSPReversal_RsCorr.isChecked()]))
        # 'Repeats', self.nrepc))
        if self.ctrl.PSPReversal_RsCorr.isChecked():
            vtitle = 'mV (corr)'
        else:
            vtitle = 'mV (cmd)'
            # rtxt += '<i>{:>9s} </i>'.format('mV (cmd)')
        rtxt += '<i>{:>10s} {:>9s} {:>9s} {:>6s}</i><br>'.format(vtitle, 'nA', 'SD', 'N')
        # print self.measure.keys()
        for i in range(len(self.win2IV['vc'])):
            if self.ctrl.PSPReversal_RsCorr.isChecked():
                rtxt += (' {:>9.1f} '.format(self.win2IV['vc'][i] + self.analysis_summary['JP'] + self.analysis_summary['HoldV']))
            else:
                rtxt += (' {:>9.1f} '.format(self.win2IV['mvc'][i] + self.analysis_summary['JP'] + self.analysis_summary['HoldV']))
            rtxt += ('{:>9.3f} {:>9.3f} {:>6d}<br>'.format(self.win2IV['im'][i], self.win2IV['imsd'][i], self.nrepc))
        rtxt += ('-' * 40) + '<br></div></font>'
        self.results.resultsPSPReversal_text.setText(rtxt)
        # now raise the dock for visibility
        self._host_.dockArea.findAll()[1]['Results'].raiseDock()
<<<<<<< HEAD
        self.print_formatted_script_output()
=======
        self.print_formatted_script_output(script_header=False, copytoclipboard=True)
>>>>>>> 0e928957
        return rtxt

    def remove_html_markup(self, html_string):
        """
        simple html stripper for our own generated text (output of analysis, above).
        This is not generally useful but is better than requiring yet another library
        for the present purpose.
        Taken from a stackoverflow answer.
        :param s: input html marked text
        :return: cleaned text
        """
        tag = False
        quote = False
        out = ""
        html_string = html_string.replace('<br>', '\n') # first just take of line breaks
        for char in html_string:
            if char == '<' and not quote:
                tag = True
            elif char == '>' and not quote:
                tag = False
            elif (char == '"' or char == "'") and tag:
                quote = not quote
            elif not tag:
                out = out + char
        return out

    def read_script(self, name=''):
        """
        read a script file from disk, and use that information to drive the analysis
        :param name:
        :return:
        """
        if not name:
            self.script_name = '/Users/pbmanis/Desktop/acq4_scripts/PSPReversal.cfg'

        self.script = configfile.readConfigFile(self.script_name)
        if self.script is None:
            print 'failed to read script'
            return
#        print 'script ok:', self.script
        fh = open(self.script_name)  # read the raw text file too
        txt = fh.read()
        fh.close()
        self.scripts_form.PSPReversal_Script_TextEdit.setPlainText(txt)  # show script
        self.scripts_form.PSPReversal_ScriptFile.setText(self.script_name)
        if self.validate_script():
            self.run_script()
        else:
            raise Exception("Script failed validation - see terminal output")

    def rerun_script(self):
        """
        revalidate and run the current script
        :return:
        """
        if self.validate_script():
            self.run_script()
        else:
            raise Exception("Script failed validation - see terminal output")

    def validate_script(self):
        """
        validate the current script - by checking the existence of the files needed for the analysis

        :return: False if cannot find files; True if all are found
        """
        if self.script['module'] != 'PSPReversal':
            print 'script is not for PSPReversal (found %s)', self.script['module']
            return False
        all_found = True
        trailingchars = [c for c in map(chr, xrange(97, 123))]  # trailing chars used to identify different parts of a cell's data
        for c in self.script['Cells']:
            if self.script['Cells'][c]['include'] is False:
                continue
            sortedkeys = sorted(self.script['Cells'][c]['manip'].keys())  # sort by order of recording
            for p in sortedkeys:
                pr = self.script['protocol'] + '_' + p  # add the underscore here
                if c[-1] in trailingchars:
                    cell = c[:-1]
                else:
                    cell = c
                fn = os.path.join(cell, pr)
                dm_selected_file = self.dataManager().selectedFile().name()
                fullpath = os.path.join(dm_selected_file, fn)
                file_ok = os.path.exists(fullpath)
                #if file_ok:
                #    print('File found: {:s}'.format(fullpath))
                if not file_ok:
                    print '  current dataManager self.dm points to file: ', dm_selected_file
                    print '  and file not found was: ', fullpath
                    all_found = False
                #else:
                #    print 'file found ok: %s' % fullpath
        return all_found

    def run_script(self):
        """
        Run a script, doing all of the requested analysis
        :return:
        """
        if self.script['testfiles']:
            return
        settext = self.scripts_form.PSPReversal_ScriptResults_text.setPlainText
        apptext = self.scripts_form.PSPReversal_ScriptResults_text.appendPlainText
        self.textout = ('Script File: {:<32s}'.format(self.script_name))
        settext(self.textout)
        script_header = True  # reset the table to a print new header for each cell
        trailingchars = [c for c in map(chr, xrange(97, 123))]  # trailing chars used to identify different parts of a cell's data
        for cell in self.script['Cells']:
            thiscell = self.script['Cells'][cell]
            if thiscell['include'] is False:  # skip this cell
                continue
            sortedkeys = sorted(thiscell['manip'].keys())  # sort by order of recording (# on protocol)
            for p in sortedkeys:
                if thiscell['manip'][p] not in self.script['datafilter']:  # pick out steady-state conditions
                 #   print 'p: %s not in data: ' % (thiscell['manip'][p]), self.script['datafilter']
                    continue
                #print 'working on %s' % thiscell['manip'][p]
                pr = self.script['protocol'] + '_' + p  # add the underscore here
                if cell[-1] in trailingchars:  # check last letter - if not a number clip it
                    cell_file = cell[:-1]
                else:
                    cell_file = cell
                fn = os.path.join(cell_file, pr)
                dm_selected_file = self.dataManager().selectedFile().name()
                fullpath = os.path.join(dm_selected_file, fn)
                file_ok = os.path.exists(fullpath)
                if not file_ok:  # get the directory handle and take it from there
                    continue
                self.ctrl.PSPReversal_KeepT.setChecked(QtCore.Qt.Unchecked)  # make sure this is unchecked
                dh = self.dataManager().manager.dirHandle(fullpath)
                if not self.loadFileRequested([dh]):  # note: must pass a list
                    print 'failed to load requested file: ', fullpath
                    continue  # skip bad sets of records...
                apptext(('Protocol: {:<s} <br>Manipulation: {:<s}'.format(pr, thiscell['manip'][p])))
                self.analysis_summary['Drugs'] = thiscell['manip'][p]
                # alt_flag = bool(thiscell['alternation'])
                # self.analysis_parameters['alternation'] = alt_flag
                # self.ctrl.PSPReversal_Alternation.setChecked((QtCore.Qt.Unchecked, QtCore.Qt.Checked)[alt_flag])
                # if 'junctionpotential' in thiscell:
                #     self.analysis_parameters['junction'] = thiscell['junctionpotential']
                #     self.ctrl.PSPReversal_Junction.setValue(float(thiscell['junctionpotential']))
                # else:
                #     self.analysis_parameters['junction'] = float(self.script['global_jp'])
                #     self.ctrl.PSPReversal_Junction.setValue(float(self.script['global_jp']))

                self.auto_updater = False
                self.get_script_analysisPars(self.script, thiscell)
                m = thiscell['manip'][p]  # get the tag for the manipulation
                self.update_all_analysis()
                # self.update_rmp_analysis()
                # for win in ['win0', 'win1', 'win2']:
                #     self.update_win_analysis(win)
                ptxt = self.print_analysis()
                apptext(ptxt)
                self.textout += ptxt
               # print protocol result, optionally a cell header.
                self.print_formatted_script_output(script_header)
                script_header = False
        self.auto_updater = True # restore function
        print '\nDone'

    def get_window_analysisPars(self):
        """
        Retrieve the settings of the lr region windows, and some other general values
        in preparation for analysis
        :return:
        """
        self.analysis_parameters = {}  # start out empty so we are not fooled by priors
#        print '\ngetwindow: analysis pars: ', self.analysis_parameters
        for region in ['lrwin0', 'lrwin1', 'lrwin2', 'lrrmp']:
            rgninfo = self.regions[region]['region'].getRegion()  # from the display
            self.regions[region]['start'].setValue(rgninfo[0] * 1.0e3)  # report values to screen
            self.regions[region]['stop'].setValue(rgninfo[1] * 1.0e3)
            self.analysis_parameters[region] = {'times': rgninfo}
#        print '\nafter loop: ', self.analysis_parameters
        for region in ['lrwin1', 'lrwin2']:
            self.analysis_parameters[region]['mode'] = self.regions[region]['mode'].currentText()
        self.analysis_parameters['lrwin0']['mode'] = 'Mean'
#        print '\nand finally: ', self.analysis_parameters
        self.get_alternation()  # get values into the analysisPars dictionary
        self.get_baseline()
        self.get_junction()

    def get_script_analysisPars(self, script_globals, thiscell):
        """
        set the analysis times and modes from the script. Also updates the qt windows
        :return: Nothing.
        """
        self.analysis_parameters = {}
        self.analysis_parameters['baseline'] = False

        self.analysis_parameters['lrwin1'] = {}
        self.analysis_parameters['lrwin2'] = {}
        self.analysis_parameters['lrwin0'] = {}
        self.analysis_parameters['lrrmp'] = {}
        self.auto_updater = False  # turn off the updates
        scriptg = {'global_jp': ['junction'], 'global_win1_mode': ['lrwin1', 'mode'],
                   'global_win2_mode': ['lrwin2', 'mode']}
        for k in scriptg.keys():  # set globals first
            if len(scriptg[k]) == 1:
                self.analysis_parameters[scriptg[k][0]] = script_globals[k]
            else:
                self.analysis_parameters[scriptg[k][0]] = {scriptg[k][1]: script_globals[k]}
        if 'junctionpotential' in thiscell:
            self.analysis_parameters['junction'] = thiscell['junctionpotential']
        if 'alternation' in thiscell:
            self.analysis_parameters['alternation'] = thiscell['alternation']
        else:
            self.analysis_parameters['alternation'] = True

        for n in range(0, 3):  # get the current region definitions
            self.regions['lrwin%d'%n]['region'].setRegion([x*1e-3 for x in thiscell['win%d'%n]])
            self.regions['lrwin%d'%n]['start'].setValue(thiscell['win%d'%n][0])
            self.regions['lrwin%d'%n]['stop'].setValue(thiscell['win%d'%n][1])
            self.analysis_parameters['lrwin%d'%n]['times'] = [t*1e-3 for t in thiscell['win%d'%n]]  # convert to sec
            self.show_or_hide('lrwin%d'%n, forcestate=True)

        for win in ['win1', 'win2']:  # set the modes for the 2 windows
            winmode = win+'_mode'
            lrwinx = 'lr'+win
            if winmode in thiscell:
                thiswin = thiscell[winmode]
                r = self.regions[lrwinx]['mode'].findText(thiswin)
                if r >= 0:
                    print 'setting %s mode to %s ' % (win, thiswin)
                    self.regions[lrwinx]['mode'].setCurrentIndex(r)
                    self.analysis_parameters[lrwinx]['mode'] = thiswin
                else:
                    print '%s analysis mode not recognized: %s' % (win, thiswin)
            else:
                r = self.regions[lrwinx]['mode'].findText(self.analysis_parameters[lrwinx]['mode'])
                if r >= 0:
                    self.regions[lrwinx]['mode'].setCurrentIndex(r)
        return

    def print_script_output(self):
        """
        print a clean version of the results to the terminal
        :return:
        """
        print self.remove_html_markup(self.textout)

    def copy_script_output(self):
        """
        Copy script output (results) to system clipboard
        :return: Nothing
        """
        self.scripts_form.PSPReversal_ScriptResults_text.copy()

    def print_formatted_script_output(self, script_header=True, copytoclipboard=False):
        """
        Print a nice formatted version of the analysis output to the terminal.
        The output can be copied to another program (excel, prism) for further analysis
        :param script_header:
        :return:
        """
        data_template = (OrderedDict([('ElapsedTime', '{:>8.2f}'), ('Drugs', '{:<8s}'), ('HoldV', '{:>5.1f}'), ('JP', '{:>5.1f}'),
                                                                        ('Rs', '{:>6.2f}'), ('Cm', '{:>6.1f}'), ('Ru', '{:>6.2f}'),
                                                                        ('Erev', '{:>6.2f}'),
                                                                        ('gsyn_Erev', '{:>6.2f}'), ('gsyn_60', '{:>6.2f}'),
                                                                        #('p0', '{:6.3e}'), ('p1', '{:6.3e}'), ('p2', '{:6.3e}'), ('p3', '{:6.3e}'),
                                                                        ('I_ionic+', '{:>7.3f}'), ('I_ionic-', '{:>7.3f}'), ('ILeak', '{:>7.3f}'),
                                                                        ('win1Start', '{:>7.3f}'), ('win1End', '{:>7.3f}'),
                                                                        ('win2Start', '{:>7.3f}'), ('win2End', '{:>7.3f}'),
                                                                        ('win0Start', '{:>7.3f}'), ('win0End', '{:>7.3f}'),
                                                                        ]))
        # summary table header is written anew for each cell
        if script_header:
            print "Cell\tProtocol\t",
            for k in data_template.keys():
                print('{:<s}\t'.format(k)),
            print ''
        ltxt = ''
        ltxt += ('{:s}\t{:s}\t'.format(self.analysis_summary['CellID'], self.analysis_summary['Protocol']))

        for a in data_template.keys():
            if a in self.analysis_summary.keys():
                ltxt += ((data_template[a] + '\t').format(self.analysis_summary[a]))
            else:
                ltxt += '<missing>\t'
        print ltxt
        if copytoclipboard:
            clipb = QtGui.QApplication.clipboard()
            clipb.clear(mode=clipb.Clipboard )
            clipb.setText(ltxt, mode=clipb.Clipboard)


        # fill table with current information


    def update_win_analysis(self, region=None, clear=True, pw=False):
        """
        Compute the current-voltage relationship from the selected time window

        The IV curve is only valid when there are no spikes detected in
            the window. In voltage-clamp mode, this is assumed to always
            be true.
            In current clamp mode, the results of the spike detection (count_spikes)
            are used to remove traces with spikes in them.
        The values in the curve are taken according to the "mode" of the window
            as selected in the gui. This can be mean, min, max, sum, or the largest of the
             abs(min) and max (as -abs(min)).
        Subtraction of one window from another is also possible - this currently only
            works in one direction: win1 can be subtracted from win2; if win1 has not been
            analyzed, then the subtraction will not be done.
        Alternation: if the data have been collected in an alternation mode,
            then the data is split into "on" and "off" groups, and the current-voltage
            relationship is computed for each group.
        We can also compute the input resistance (although this does not always make sense)
        For voltage clamp data, we can optionally remove the "leak" current.
        The resulting IV curve is plotted at the end of the analysis.

        :param region: which region of the linearRegion elements are used for
                       the time window.
        :param clear: a boolean flag that originally allowed accumulation of plots
                      presently, ignored.
        :param pw: print window flag = current ignored.
        :return: Nothing
        :modifies:
            ivss, yleak, ivss_cmd, cmd.
            dictionary of measurement window data in self.measure

        """

        # the first action of this routine is to set the text boxes correctly to represent the status of the
        # current LR region
#        if not self.auto_updater:  # do nothing if auto update is off
#            return 'no auto updater'
        window = region
        region = 'lr' + window
        if window is None:
            return 'no window'
        if self.traces is None:
            return 'no traces'

        if window == 'win0':
            return 'window 0 called' # we don't use for calculations, just marking times


        wincmd = window + 'cmd'
        winoff = window + 'off'
        winon = window + 'on'
        windowsd = window + 'std'
        winaltcmd = window + 'altcmd'
        winunordered = window + '_unordered'
        winlinfit = window + '_linfit'
        winraw_i = window + 'rawI'  # save the raw (uncorrected) voltage as well
        winraw_v = window + 'rawV'
        winorigcmd = window + 'origcmd'
        winbkgd = window + 'bkgd'  # background current (calculated from win 1 fit)

        # these will always be filled
        self.measure[window] = []
        self.measure[wincmd] = []
        # The next ones will only be set if the alt flag is on
        self.measure[winoff] = []
        self.measure[winon] = []
        self.measure[winaltcmd] = []
        self.measure[winunordered] = []
        self.measure[windowsd] = []
        self.measure[winraw_i] = []
        self.measure[winraw_v] = []
        self.measure[winorigcmd] = []
        self.measure[winbkgd] = []

       # import pprint
       # pp = pprint.PrettyPrinter(indent=4)
       # pp.pprint(self.analysis_parameters)

        mode = self.analysis_parameters[region]['mode']
        rgninfo = self.analysis_parameters[region]['times']
        data1 = self.traces['Time': rgninfo[0]:rgninfo[1]]  # extract analysis region
        tx1 = ma.compressed(ma.masked_outside(self.time_base, rgninfo[0], rgninfo[1]))  # time to match data1
        if tx1.shape[0] > data1.shape[1]:
            tx1 = tx1[0:-1]  # clip extra point. Rules must be different between traces clipping and masking.
        if window == 'win1':  # check if win1 overlaps with win0, and select data
#            print '***** WINDOW 1 SETUP *****'
            r0 = self.analysis_parameters['lrwin0']['times'] #regions['lrwin0']['region'].getRegion()
            tx = ma.masked_inside(tx1, r0[0], r0[1])  #
            if tx.mask.all():  # handle case where win1 is entirely inside win2
                print 'update_win_analysis: Window 1 is entirely inside Window 0: No analysis possible'
                print 'rgninfo: ', rgninfo
                print 'r0: ', r0
                return 'bad window1/0 relationship'
            data1 = ma.array(data1, mask=ma.resize(ma.getmask(tx), data1.shape))
            self.txm = ma.compressed(tx)  # now compress tx as well
            self.win1fits = None  # reset the fits

        if data1.shape[1] == 0 or data1.shape[0] == 1:
            print 'no data to analyze?'
            return 'no data'  # skip it
        commands = np.array(self.values)  # get clamp specified command levels
        if self.data_mode in self.ic_modes:
            self.count_spikes()
        if mode in ['Mean-Win1', 'Sum-Win1']:
            if 'win1_unordered' not in self.measure.keys() or len(
                    self.measure['win1_unordered']) == 0:  # Window not analyzed yet, but needed: do it
                self.update_win_analysis(region='win1')
        if mode == 'Min':
            self.measure[window] = data1.min(axis=1)
        elif mode == 'Max':
            self.measure[window] = data1.max(axis=1)
        elif mode == 'Mean' or mode is None:
            self.measure[window] = data1.mean(axis=1)
            self.measure[windowsd] = np.std(np.array(data1), axis=1)
        elif mode == 'Sum':
            self.measure[window] = np.sum(data1, axis=1)
        elif mode == 'Abs':  # find largest regardless of the sign ('minormax')
            x1 = data1.min(axis=1)
            x2 = data1.max(axis=1)
            self.measure[window] = np.zeros(data1.shape[0])
            for i in range(data1.shape[0]):
                if -x1[i] > x2[i]:
                    self.measure[window][i] = x1[i]
                else:
                    self.measure[window][i] = x2[i]
        elif mode == 'Linear' and window == 'win1':
            ntr = data1.shape[0]
            d1 = np.resize(data1.compressed(), (ntr, self.txm.shape[0]))
            p = np.polyfit(self.txm, d1.T, 1)
            self.win1fits = p
            txw1 = ma.compressed(ma.masked_inside(self.time_base, rgninfo[0], rgninfo[1]))
            fits = np.zeros((data1.shape[0], txw1.shape[0]))
            for j in range(data1.shape[0]):  # polyval only does 1d
                fits[j, :] = np.polyval(self.win1fits[:, j], txw1)
            self.measure[winbkgd] = fits.mean(axis=1)
            self.measure[window] = data1.mean(axis=1)

        elif mode == 'Poly2' and window == 'win1':
            # fit time course of data
            ntr = data1.shape[0]
            d1 = np.resize(data1.compressed(), (ntr, self.txm.shape[0]))
            p = np.polyfit(self.txm, d1.T, 3)
            self.win1fits = p
            txw1 = ma.compressed(ma.masked_inside(self.time_base, rgninfo[0], rgninfo[1]))
            fits = np.zeros((data1.shape[0], txw1.shape[0]))
            for j in range(data1.shape[0]):  # polyval only does 1d
                fits[j, :] = np.polyval(self.win1fits[:, j], txw1)
            self.measure[winbkgd] = fits.mean(axis=1)
            self.measure[window] = data1.mean(axis=1)
        if mode in ['Min', 'Max', 'Mean', 'Sum', 'Abs', 'Linear', 'Poly2']:
            self.measure[winraw_i] = self.measure[window]  # save raw measured current before corrections
        elif mode not in ['Mean-Win1', 'Mean-Linear', 'Mean-Poly2', 'Sum-Win1']:
            print 'update_win_analysis: Mode %s is not recognized (1)' % mode
            return 'bad mode'
        else:
            pass

        # continue with difference modes
        if mode == 'Mean-Win1' and len(self.measure['win1_unordered']) == data1.shape[0]:
            self.measure[winraw_i] = data1.mean(axis=1)
            self.measure[window] = self.measure[winraw_i] - self.measure['win1_unordered']
            self.measure[windowsd] = np.std(np.array(data1), axis=1) - self.measure['win1_unordered']
        elif mode in ['Mean-Linear', 'Mean-Poly2'] and window == 'win2':  # and self.txm.shape[0] == data1.shape[0]:
            fits = np.zeros((data1.shape[0], tx1.shape[0]))
            for j in range(data1.shape[0]):  # polyval only does 1d
                fits[j, :] = np.polyval(self.win1fits[:, j], tx1)
            self.measure[winraw_i] = np.mean(data1, axis=1)
            self.measure[window] = np.mean(data1 - fits, axis=1)
            self.measure[windowsd] = np.std(data1 - fits, axis=1)
        elif mode == 'Sum-Win1' and len(self.measure['win1_unordered']) == data1.shape[0]:
            u = self.measure['win1_unordered']._data
            self.measure[winraw_i] = np.sum(data1, axis=1)
            self.measure[window] = np.sum(data1 - u[:, np.newaxis], axis=1)
        elif mode not in ['Min', 'Max', 'Mean', 'Sum', 'Abs', 'Linear', 'Poly2']:
            print 'update_win_analysis: Mode %s is not recognized (2)' % mode
            return 'bad mode'
        else:
            pass

        if self.analysis_parameters['baseline']:
            self.measure[window] = self.measure[window] - self.measure['rmp']
        if len(self.nospk) >= 1 and self.data_mode in self.ic_modes:
            # Steady-state IV where there are no spikes
            print 'update_win_analysis: Removing traces with spikes from analysis'
            self.measure[window] = self.measure[window][self.nospk]
            if len(self.measure[windowsd]) > 0:
                self.measure[windowsd] = self.measure[windowsd][self.nsopk]
            self.measure[wincmd] = commands[self.nospk]
            self.cmd = commands[self.nospk]
            # compute Rin from the SS IV:
            if len(self.cmd) > 0 and len(self.measure[window]) > 0:
                self.r_in = np.max(np.diff
                                   (self.measure[window]) / np.diff(self.cmd))
                self.ctrl.PSPReversal_Rin.setText(u'%9.1f M\u03A9'
                                                  % (self.r_in * 1.0e-6))
            else:
                self.ctrl.PSPReversal_Rin.setText(u'No valid points')
        else:
            if self.data_mode in self.vc_modes and self.r_uncomp > 0.0 and self.ctrl.PSPReversal_RsCorr.isChecked():
                # correct command voltages. This is a bit more complicated than it appears at first
                self.measure[winorigcmd] = commands  # save original
                self.measure[wincmd] = np.array(commands) - self.r_uncomp * np.array(self.measure[winraw_i])  # IR drop across uncompensated
                self.cmd = commands
            else:
                self.measure[winorigcmd] = commands
                self.measure[wincmd] = commands
                self.cmd = commands
            self.measure['leak'] = np.zeros(len(self.measure[window]))
        self.measure[winunordered] = self.measure[window]

        # now separate the data into alternation groups, then sort by command level
        if self.analysis_parameters['alternation'] and window == 'win2':
            #            print 'in alternation'
            nm = len(self.measure[window])  # get the number of measurements
            xoff = range(0, nm, 2)  # really should get this from loadrequestedfile
            xon = range(1, nm, 2)  # get alternating ranges
            measure_voff = self.measure[wincmd][xoff]  # onset same as the other
            measure_von = self.measure[wincmd][xon]
            measure_con = self.measure[winorigcmd][xon]
            measure_off = self.measure[window][xoff]
            measure_on = self.measure[window][xon]
            vcs_on = np.argsort(measure_von)
            ccs_on = np.argsort(measure_con)
            vcs_off = np.argsort(measure_voff)
            measure_von = measure_von[vcs_on]
            measure_con = measure_con[ccs_on]
            measure_off = measure_off[vcs_off]
            measure_on = measure_on[vcs_on]
            self.measure[winon] = np.array(measure_on)
            self.measure[winoff] = np.array(measure_off)
            self.measure[winaltcmd] = np.array(measure_von)
            self.measure[winraw_v] = np.array(measure_con)
            self.measure[winraw_i] = np.array(self.measure[winraw_i][vcs_on])
        else:
            isort = np.argsort(self.measure[wincmd])  # get sort order for commands
            self.measure[wincmd] = self.measure[wincmd][isort]  # sort the command values
            self.measure[window] = self.measure[window][isort]  # sort the data in the window
            self.measure[winraw_v] = self.measure[winorigcmd][isort]
        self.fit_IV()
        self.update_IVPlot()
        self.update_command_timeplot(wincmd)
        return 'OK'

    def fit_IV(self):
        """
        compute polynomial fit to iv
        No corrections for holding or jp are done here.
        :return: True if successful; False if the analysis hasn't been done
        """
        if 'win2altcmd' in self.measure.keys() and len(self.measure['win2altcmd']) == 0:
            self.win2IV = {}
            return False

        # get the corrected voltage command (Vm = Vc - Rs*Im)
        m = self.measure['win2altcmd']
        calt = m.reshape(m.shape[0] / self.nrepc, self.nrepc)
        vc = calt.mean(axis=1)
        # get the original commmand voltage (for reference
        mvc = self.measure['win2rawV']
        cmdalt = mvc.reshape(mvc.shape[0] / self.nrepc, self.nrepc)
        mvc = cmdalt.mean(axis=1)
        # get the current for the window (after subtractions,etc)
        m2 = self.measure['win2on']
        ialt = m2.reshape(m2.shape[0] / self.nrepc, self.nrepc)
        im = ialt.mean(axis=1)
        imsd = ialt.std(axis=1)

        fit_order = 3  # minimum to use root finder in splines
        tck = scipy.interpolate.splrep(self.measure['win2altcmd'], self.measure['win2on'],
                                       s=1, k=fit_order)
        vpl = np.arange(float(np.min(self.measure['win2altcmd'])),
                        float(np.max(self.measure['win2altcmd'])), 1e-3)
        #p = np.polyfit(self.measure['win2altcmd'], self.measure['win2on'], 3)
        #ipl = np.polyval(p, vpl)
        ipl = scipy.interpolate.splev(vpl, tck)
        self.win2IV = {'vc': vc * 1e3, 'im': im * 1e9, 'imsd': imsd * 1e9, 'mvc': mvc * 1e3,
                       'vpl': vpl, 'ipl': ipl, 'diffFit': [], 'spline': tck, 'poly': []}
        return True


    def update_command_timeplot(self, wincmd):
        """
        replot the command voltage versus time
        :param wincmd:
        :return:
        """
        (pen, filledbrush, emptybrush, symbol, n, clear_flag) = self.map_symbol()

        self.command_plot.plot(x=self.trace_times, y=self.cmd, clear=clear_flag,
                               symbolSize=6,
                               symbol=symbol, pen=pen,
                               symbolPen=pen, symbolBrush=filledbrush)

    def update_rmp_analysis(self, region=None, clear=True, pw=False):
        """
            Compute the RMP over time/commands from the selected window
        """
        if not self.auto_updater:
            return False
        if self.traces is None:
            return False
        rgnrmp = self.regions['lrrmp']['region'].getRegion()
        self.regions['lrrmp']['start'].setValue(rgnrmp[0] * 1.0e3)
        self.regions['lrrmp']['stop'].setValue(rgnrmp[1] * 1.0e3)
        data1 = self.traces['Time': rgnrmp[0]:rgnrmp[1]]
        data1 = data1.view(np.ndarray)
        self.measure['rmp'] = []
        commands = np.array(self.values)
        self.measure['rmp'] = data1.mean(axis=1)  # all traces
        self.measure['rmpcmd'] = commands
        self.cmd = commands
        self.averageRMP = np.mean(self.measure['rmp'])
        self.update_rmp_plot()
        return True

    def makemap_symbols(self):
        """
        Given the current state of things, (keep analysis count, for example),
        return a tuple of pen, fill color, empty color, a symbol from
        our lists, and a clear_flag. Used to overplot different data.
        """
        n = self.keep_analysis_count
        pen = self.color_list.next()
        filledbrush = pen
        emptybrush = None
        symbol = self.symbol_list.next()
        if n == 0:
            clear_flag = True
        else:
            clear_flag = False
        self.current_symbol_dict = {'pen': pen, 'filledbrush': filledbrush,
                                    'emptybrush': emptybrush, 'symbol': symbol,
                                    'n': n, 'clear_flag': clear_flag}

    def map_symbol(self):
        """
        return a new map symbol
        :return:
        """
        cd = self.current_symbol_dict
        if cd['filledbrush'] == 'w':
            cd['filledbrush'] = pg.mkBrush((128, 128, 128))
        if cd['pen'] == 'w':
            cd['pen'] = pg.mkPen((128, 128, 128))
        self.last_symbol = (cd['pen'], cd['filledbrush'],
                            cd['emptybrush'], cd['symbol'],
                            cd['n'], cd['clear_flag'])
        return self.last_symbol

    def update_IVPlot(self):
        """
            Draw the peak and steady-sate IV to the I-V window
            Note: x axis is always I or V, y axis V or I
        """
        if self.ctrl.PSPReversal_KeepAnalysis.isChecked() is False:
            self.iv_plot.clear()
            self.iv_plot.addLine(x=0, pen=pg.mkPen('888', width=0.5, style=QtCore.Qt.DashLine))
            self.iv_plot.addLine(y=0, pen=pg.mkPen('888', width=0.5, style=QtCore.Qt.DashLine))
        jp = self.analysis_parameters['junction']  # get offsets for voltage
        ho = float(self.holding) * 1e3
        offset = jp + ho  # combine
        (pen, filledbrush, emptybrush, symbol, n, clear_flag) = self.map_symbol()
        if self.data_mode in self.ic_modes:
            self.label_up(self.iv_plot, 'I (pA)', 'V (mV)', 'I-V (CC)')
            if (len(self.measure['win1']) > 0 and
                    self.regions['lrwin1']['state'].isChecked()):
                self.iv_plot.plot(offset + self.measure['win1cmd'] * 1e12, self.measure['win1'] * 1e3,
                                  symbol=symbol, pen=None,
                                  symbolSize=6, symbolPen=pg.mkPen({'color': "0F0", 'width': 1}),
                                  symbolBrush=emptybrush)
            if (len(self.measure['win2']) > 0 and
                    self.regions['lrwin2']['state'].isChecked()):
                self.iv_plot.plot(offset + self.measure['win2cmd'] * 1e12, self.measure['win2'] * 1e3,
                                  symbol=symbol, pen=None,
                                  symbolSize=6, symbolPen=pg.mkPen({'color': "00F", 'width': 1}),
                                  symbolBrush=filledbrush)
        if self.data_mode in self.vc_modes:
            self.label_up(self.iv_plot, 'V (mV)', 'I (nA)', 'I-V (VC)')
            if (len(self.measure['win1']) > 0 and
                    self.regions['lrwin1']['state'].isChecked()):
                self.iv_plot.plot(offset + self.measure['win1cmd'] * 1e3, self.measure['win1'] * 1e9,
                                  symbol=symbol, pen=None,
                                  symbolSize=6, symbolPen=pg.mkPen({'color': "FF0", 'width': 1}),
                                  symbolBrush=emptybrush)
            if (len(self.measure['win2']) > 0 and
                    self.regions['lrwin2']['state'].isChecked()):
                if not self.analysis_parameters['alternation']:
                    self.iv_plot.plot(offset + self.measure['win2cmd'] * 1e3, self.measure['win2'] * 1e9,
                                      symbol=symbol, pen=None,
                                      symbolSize=6, symbolPen=pg.mkPen({'color': "00F", 'width': 1}),
                                      symbolBrush=filledbrush)
                else:
                    if len(self.measure['win2altcmd']) > 0:
                        self.iv_plot.plot(offset + self.measure['win2altcmd'] * 1e3, self.measure['win2on'] * 1e9,
                                          symbol=symbol, pen=None,
                                          symbolSize=6, symbolPen=pg.mkPen({'color': "00F", 'width': 1}),
                                          symbolBrush=filledbrush)
                        if len(self.win2IV) == 0:
                            return
                        avPen = pg.mkPen({'color': "F00", 'width': 1})
                        fitPen = pg.mkPen({'color': "F00", 'width': 2})
                        self.iv_plot.plot(offset + self.win2IV['vc'], self.win2IV['im'],
                                          pen=None,  # no lines
                                          symbol='s', symbolSize=6,
                                          symbolPen=avPen, symbolBrush=filledbrush)
                        self.iv_plot.plot(offset + self.win2IV['vpl'] * 1e3, self.win2IV['ipl'] * 1e9,
                                          pen=fitPen)  # lines

    def update_rmp_plot(self):
        """
            Draw the RMP to the I-V window
            Note: x axis can be I, T, or  # spikes
        """
        if self.ctrl.PSPReversal_KeepAnalysis.isChecked() is False:
            self.rmp_plot.clear()
        if len(self.measure['rmp']) > 0:
            (pen, filledbrush, emptybrush, symbol, n, clear_flag) = self.map_symbol()
            mode = self.ctrl.PSPReversal_RMPMode.currentText()
            if self.data_mode in self.ic_modes:
                sf = 1e3
                self.rmp_plot.setLabel('left', 'V mV')
            else:
                sf = 1e12
                self.rmp_plot.setLabel('left', 'I (pA)')
            if mode == 'T (s)':
                self.rmp_plot.plot(self.trace_times, sf * np.array(self.measure['rmp']),
                                   symbol=symbol, pen=pen,
                                   symbolSize=6, symbolPen=pen,
                                   symbolBrush=filledbrush)
                self.rmp_plot.setLabel('bottom', 'T (s)')
            elif mode == 'I (pA)':
                self.rmp_plot.plot(self.cmd,
                                   1.e3 * np.array(self.measure['rmp']), symbolSize=6,
                                   symbol=symbol, pen=pen,
                                   symbolPen=pen, symbolBrush=filledbrush)
                self.rmp_plot.setLabel('bottom', 'I (pA)')
            elif mode == 'Sp (#/s)':
                self.rmp_plot.plot(self.spikecount,
                                   1.e3 * np.array(self.measure['rmp']), symbolSize=6,
                                   symbol=symbol, pen=pen,
                                   symbolPen=pen, symbolBrush=emptybrush)
                self.rmp_plot.setLabel('bottom', 'Spikes')
            else:
                print 'Selected RMP x axis mode not known: %s' % mode

    def update_spike_plots(self):
        """
            Draw the spike counts to the FI and FSL windows
            Note: x axis can be I, T, or  # spikes
        """
        if self.data_mode in self.vc_modes:
            # self.command_plot.clear()  # no plots of spikes in VC
            # self.fslPlot.clear()
            return
        (pen, filledbrush, emptybrush, symbol, n, clear_flag) = self.map_symbol()
        mode = self.ctrl.PSPReversal_RMPMode.currentIndex()  # get x axis mode
        commands = np.array(self.values)
        self.cmd = commands[self.nospk]
        self.spcmd = commands[self.spk]
        iscale = 1.0e12  # convert to pA
        yfslsc = 1.0  # convert to msec
        if mode == 0:  # plot with time as x axis
            xfi = self.trace_times
            xfsl = self.trace_times
            select = range(len(self.trace_times))
            xlabel = 'T (s)'
        elif mode == 1:  # plot with current as x
            select = self.spk
            xfi = commands * iscale
            xfsl = self.spcmd * iscale
            xlabel = 'I (pA)'
        elif mode == 2:  # plot with spike counts as x
            xfi = self.spikecount
            xfsl = self.spikecount
            select = range(len(self.spikecount))
            xlabel = 'Spikes (N)'
        else:
            return  # mode not in available list
            # self.fiPlot.plot(x=xfi, y=self.spikecount, clear=clear_flag,
            #                  symbolSize=6,
            #                  symbol=symbol, pen=pen,
            #                  symbolPen=pen, symbolBrush=filledbrush)
            # self.fslPlot.plot(x=xfsl, y=self.fsl[select]*yfslsc, clear=clear_flag,
            #                   symbolSize=6,
            #                   symbol=symbol, pen=pen,
            #                   symbolPen=pen, symbolBrush=filledbrush)
            # self.fslPlot.plot(x=xfsl, y=self.fisi[select]*yfslsc, symbolSize=6,
            #                   symbol=symbol, pen=pen,
            #                   symbolPen=pen, symbolBrush=emptybrush)
            # if len(xfsl) > 0:
            #     self.fslPlot.setXRange(0.0, np.max(xfsl))
            # # self.fiPlot.setLabel('bottom', xlabel)
            # self.fslPlot.setLabel('bottom', xlabel)

    def count_spikes(self):
        """
        count_spikes: Using the threshold set in the control panel, count the
        number of spikes in the stimulation window (self.tstart, self.tend)
        Updates the spike plot(s).

        The following variables are set:
        self.spikecount: a 1-D numpy array of spike counts, aligned with the
            current (command)
        self.adapt_ratio: the adaptation ratio of the spike train
        self.fsl: a numpy array of first spike latency for each command level
        self.fisi: a numpy array of first interspike intervals for each
            command level
        self.nospk: the indices of command levels where no spike was detected
        self.spk: the indices of command levels were at least one spike
            was detected
        """
        if self.spikes_counted:  # only do once for each set of traces
            return 'spikes already counted'
        if self.keep_analysis_count == 0:
            clear_flag = True
        else:
            clear_flag = False
        ntr = len(self.traces)
        self.spikecount = np.zeros(ntr)
        self.fsl = np.zeros(ntr)
        self.fisi = np.zeros(ntr)
        self.adaptation_ratio = np.zeros(ntr)
        self.nospk = range(0, len(self.traces))
        self.spk = np.zeros(ntr)
        if self.data_mode not in self.ic_modes or self.time_base is None:
            # print ('PSPReversal::count_spikes: Cannot count spikes, ' +
            #       'and dataMode is ', self.dataMode, 'and ICModes are: ', self.ic_modes , 'tx is: ', self.time_base)
            self.spikecount = []
            # self.fiPlot.plot(x=[], y=[], clear=clear_flag, pen='w',
            #                  symbolSize=6, symbolPen='b',
            #                  symbolBrush=(0, 0, 255, 200), symbol='s')
            # self.fslPlot.plot(x=[], y=[], pen='w', clear=clear_flag,
            #                   symbolSize=6, symbolPen='g',
            #                   symbolBrush=(0, 255, 0, 200), symbol='t')
            # self.fslPlot.plot(x=[], y=[], pen='w', symbolSize=6,
            #                   symbolPen='y',
            #                   symbolBrush=(255, 255, 0, 200), symbol='s')
            # self.ctrl.PSPReversal_AR.setText(u'%7.3f' % (ARmean))
            return 'not in a current-clamp mode'
        minspk = 4
        maxspk = 10  # range of spike counts
        # threshold = self.ctrl.PSPReversal_SpikeThreshold.value() * 1e-3
        threshold = 0.0
        # rmp = np.zeros(ntr)
        # # rmp is taken from the mean of all the baselines in the traces
        # self.Rmp = np.mean(rmp)

        for i in range(ntr):
            (spike, spk) = Utility.findspikes(self.time_base, self.traces[i],
                                              threshold, t0=self.tstart,
                                              t1=self.tend,
                                              dt=self.sample_interval,
                                              mode='schmitt',
                                              interpolate=False,
                                              debug=False)
            if len(spike) == 0:
                continue
            self.spikecount[i] = len(spike)
            self.fsl[i] = spike[0] - self.tstart
            if len(spike) > 1:
                self.fisi[i] = spike[1] - spike[0]
                # for Adaptation ratio analysis
            if (len(spike) >= minspk) and (len(spike) <= maxspk):
                misi = np.mean(np.diff(spike[-3:]))
                self.ar[i] = misi / self.isi[i]
            (self.rmp[i], r2) = Utility.measure('mean', self.time_base, self.traces[i],
                                                0.0, self.tstart)
        # iAR = np.where(ar > 0)
        # ARmean = np.mean(ar[iAR])  # only where we made the measurement
        # self.adapt_ratio = ARmean
        # self.ctrl.PSPReversal_AR.setText(u'%7.3f' % (ARmean))
        self.fisi = self.fisi * 1.0e3
        self.fsl = self.fsl * 1.0e3
        self.nospk = np.where(self.spikecount == 0)
        self.spk = np.where(self.spikecount > 0)
        self.update_spike_plots()
        return 'OK'

    # def update_tau(self, print_window=True):
    #     """
    #     Compute time constant (single exponential) from the
    #     onset of the response
    #     using lrwin2 window, and only the smallest 3 steps...
    #     """
    #     if not self.cmd:  # probably not ready yet to do the update.
    #         return
    #     if self.data_mode not in self.ic_modes:  # only permit in IC
    #         return
    #     rgnpk = self.lrwin2.getRegion()
    #     func = 'exp1'  # single exponential fit.
    #     fits = Fitting.Fitting()
    #     initpars = [-60.0 * 1e-3, -5.0 * 1e-3, 10.0 * 1e-3]
    #     icmdneg = np.where(self.cmd < 0)
    #     maxcmd = np.min(self.cmd)
    #     ineg = np.where(self.cmd[icmdneg] >= maxcmd / 3)
    #     whichdata = ineg[0]
    #     itaucmd = self.cmd[ineg]
    #     whichaxis = 0
    #
    #     (fpar, xf, yf, names) = fits.FitRegion(whichdata, whichaxis,
    #                                            self.time_base,
    #                                            self.traces,
    #                                            dataType='xy',
    #                                            t0=rgnpk[0], t1=rgnpk[1],
    #                                            fitFunc=func,
    #                                            fitPars=initpars,
    #                                            method='simplex')
    #     if fpar == []:
    #         print 'PSPReversal::update_tau: Charging tau fitting failed - see log'
    #         return
    #     taus = []
    #     for j in range(0, fpar.shape[0]):
    #         outstr = ""
    #         taus.append(fpar[j][2])
    #         for i in range(0, len(names[j])):
    #             outstr = outstr + ('%s = %f, ' % (names[j][i], fpar[j][i]))
    #         if print_window:
    #             print("FIT(%d, %.1f pA): %s " %
    #                   (whichdata[j], itaucmd[j] * 1e12, outstr))
    #     meantau = np.mean(taus)
    #     self.ctrl.PSPReversal_Tau.setText(u'%18.1f ms' % (meantau * 1.e3))
    #     self.tau = meantau
    #     tautext = 'Mean Tau: %8.1f'
    #     if print_window:
    #         print tautext % (meantau * 1e3)
    #
    # def update_tauh(self, printWindow=False):
    #     """ compute tau (single exponential) from the onset of the markers
    #         using lrtau window, and only for the step closest to the selected
    #         current level in the GUI window.
    #
    #         Also compute the ratio of the sag from the peak (marker1) to the
    #         end of the trace (marker 2).
    #         Based on analysis in Fujino and Oertel, J. Neuroscience 2001,
    #         to type cells based on different Ih kinetics and magnitude.
    #     """
    #     if self.ctrl.PSPReversal_showHide_lrtau.isChecked() is not True:
    #         return
    #     rgn = self.lrtau.getRegion()
    #     func = 'exp1'  # single exponential fit to the whole region
    #     fits = Fitting.Fitting()
    #     initpars = [-80.0 * 1e-3, -10.0 * 1e-3, 50.0 * 1e-3]
    #
    #     # find the current level that is closest to the target current
    #     s_target = self.ctrl.PSPReversal_tauh_Commands.currentIndex()
    #     itarget = self.values[s_target]  # retrive actual value from commands
    #     self.neg_cmd = itarget
    #     idiff = np.abs(np.array(self.cmd) - itarget)
    #     amin = np.argmin(idiff)  # amin appears to be the same as s_target
    #     # target trace (as selected in cmd drop-down list):
    #     target = self.traces[amin]
    #     # get Vrmp -  # rmp approximation.
    #     vrmp = np.median(target['Time': 0.0:self.tstart - 0.005]) * 1000.
    #     self.ctrl.PSPReversal_vrmp.setText('%8.2f' % (vrmp))
    #     self.neg_vrmp = vrmp
    #     # get peak and steady-state voltages
    #     peak_region = self.lrwin2.getRegion()
    #     steadstate_region = self.lrwin1.getRegion()
    #     vpk = target['Time': peak_region[0]:peak_region[1]].min() * 1000
    #     self.neg_pk = (vpk - vrmp) / 1000.
    #     vss = np.median(target['Time': steadstate_region[0]:steadstate_region[1]]) * 1000
    #     self.neg_ss = (vss - vrmp) / 1000.
    #     whichdata = [int(amin)]
    #     itaucmd = [self.cmd[amin]]
    #     self.ctrl.PSPReversal_tau2TStart.setValue(rgn[0] * 1.0e3)
    #     self.ctrl.PSPReversal_tau2TStop.setValue(rgn[1] * 1.0e3)
    #     fd = self.traces['Time': rgn[0]:rgn[1]][whichdata][0]
    #     if self.fitted_data is None:  # first time through..
    #         self.fitted_data = self.data_plot.plot(fd, pen=pg.mkPen('w'))
    #     else:
    #         self.fitted_data.clear()
    #         self.fitted_data = self.data_plot.plot(fd, pen=pg.mkPen('w'))
    #         self.fitted_data.update()
    #     # now do the fit
    #     whichaxis = 0
    #     (fpar, xf, yf, names) = fits.FitRegion(whichdata, whichaxis,
    #                                            self.traces.xvals('Time'),
    #                                            self.traces.view(np.ndarray),
    #                                            dataType='2d',
    #                                            t0=rgn[0], t1=rgn[1],
    #                                            fitFunc=func,
    #                                            fitPars=initpars)
    #     if not fpar:
    #         print 'PSPReversal::update_tauh: tau_h fitting failed - see log'
    #         return
    #     redpen = pg.mkPen('r', width=1.5, style=QtCore.Qt.DashLine)
    #     if self.fit_curve is None:
    #         self.fit_curve = self.data_plot.plot(xf[0], yf[0],
    #                                              pen=redpen)
    #     else:
    #         self.fit_curve.clear()
    #         self.fit_curve = self.data_plot.plot(xf[0], yf[0],
    #                                              pen=redpen)
    #         self.fit_curve.update()
    #     s = np.shape(fpar)
    #     taus = []
    #     for j in range(0, s[0]):
    #         outstr = ""
    #         taus.append(fpar[j][2])
    #         for i in range(0, len(names[j])):
    #             outstr += ('%s = %f, ' %
    #                        (names[j][i], fpar[j][i] * 1000.))
    #         if printWindow:
    #             print("Ih FIT(%d, %.1f pA): %s " %
    #                   (whichdata[j], itaucmd[j] * 1e12, outstr))
    #     meantau = np.mean(taus)
    #     self.ctrl.PSPReversal_Tauh.setText(u'%8.1f ms' % (meantau * 1.e3))
    #     self.tau2 = meantau
    #     bovera = (vss - vrmp) / (vpk - vrmp)
    #     self.ctrl.PSPReversal_Ih_ba.setText('%8.1f' % (bovera * 100.))
    #     self.ctrl.PSPReversal_win2Amp.setText('%8.2f' % (vss - vrmp))
    #     self.ctrl.PSPReversal_win1Amp.setText('%8.2f' % (vpk - vrmp))
    #     if bovera < 0.55 and self.tau2 < 0.015:  #
    #         self.ctrl.PSPReversal_FOType.setText('D Stellate')
    #     else:
    #         self.ctrl.PSPReversal_FOType.setText('T Stellate')
    #         # estimate of Gh:
    #     Gpk = itarget / self.neg_pk
    #     Gss = itarget / self.neg_ss
    #     self.Gh = Gss - Gpk
    #     self.ctrl.PSPReversal_Gh.setText('%8.2f nS' % (self.Gh * 1e9))

    def dbstore_clicked(self):
        """
        Store data into the current database for further analysis
        """
        return
        # self.update_all_analysis()
        # db = self._host_.dm.currentDatabase()
        # table = 'DirTable_Cell'
        # columns = OrderedDict([
        #     ('PSPReversal_rmp', 'real'),
        #     ('PSPReversal_rinp', 'real'),
        #     ('PSPReversal_taum', 'real'),
        #     ('PSPReversal_neg_cmd', 'real'),
        #     ('PSPReversal_neg_pk', 'real'),
        #     ('PSPReversal_neg_ss', 'real'),
        #     ('PSPReversal_h_tau', 'real'),
        #     ('PSPReversal_h_g', 'real'),
        # ])
        #
        # rec = {
        #     'PSPReversal_rmp': self.neg_vrmp / 1000.,
        #     'PSPReversal_rinp': self.r_in,
        #     'PSPReversal_taum': self.tau,
        #     'PSPReversal_neg_cmd': self.neg_cmd,
        #     'PSPReversal_neg_pk': self.neg_pk,
        #     'PSPReversal_neg_ss': self.neg_ss,
        #     'PSPReversal_h_tau': self.tau2,
        #     'PSPReversal_h_g': self.Gh,
        # }
        #
        # with db.transaction():
        #     # Add columns if needed
        #     if 'PSPReversal_rmp' not in db.tableSchema(table):
        #         for col, typ in columns.items():
        #             db.addColumn(table, col, typ)
        #
        #     db.update(table, rec, where={'Dir': self.current_dirhandle.parent()})
        # print "updated record for ", self.current_dirhandle.name()

    # ---- Helpers ----
    # Some of these would normally live in a pyqtgraph-related module, but are
    # just stuck here to get the job done.
    #
    def label_up(self, plot, xtext, ytext, title):
        """helper to label up the plot"""
        plot.setLabel('bottom', xtext)
        plot.setLabel('left', ytext)
        plot.setTitle(title)<|MERGE_RESOLUTION|>--- conflicted
+++ resolved
@@ -806,13 +806,6 @@
         self.cmd_plot.disableAutoRange()
         cmdindxs = np.unique(self.cmd)  # find the unique voltages
         colindxs = [int(np.where(cmdindxs == self.cmd[i])[0]) for i in range(len(self.cmd))]  # make a list to use
-<<<<<<< HEAD
-        self.meanflag = self.ctrl.PSPReversal_AverageTrials.isChecked()
-        altflag = self.ctrl.PSPReversal_Alternation.isChecked()
-        nskip = self.nclamp
-        if altflag:
-            nskip *= 2
-=======
         nskip = 1
         if average_flag:
             ntr = len(self.cmd)/len(self.repc)
@@ -820,25 +813,15 @@
         if alternation_flag:
             ntr *= 2
         # print 'ntr, skip: ', ntr, nskip
->>>>>>> 0e928957
         if multimode:
             datalines = MultiLine(self.time_base, self.traces, downsample=200)
             self.data_plot.addItem(datalines)
             cmdlines = MultiLine(self.time_base, self.cmd_wave, downsample=200)
             self.cmd_plot.addItem(cmdlines)
         else:
-            if self.meanflag:
-                ntr = self.nclamp
-                if altflag:
-                    ntr *= 2
             for i in range(ntr):
-                print 'i: ', i
                 plotthistrace = True
-<<<<<<< HEAD
-                if altflag:  # only plot the alternate traces
-=======
                 if alternation_flag:  # only plot the alternate traces
->>>>>>> 0e928957
                     if ((self.ctrl.PSPReversal_EvenOdd.isChecked() and (i % 2 == 0))  # plot the evens
                             or (not self.ctrl.PSPReversal_EvenOdd.isChecked() and (i % 2 != 0))):  # plot the evens
                         plotthistrace = True
@@ -846,16 +829,6 @@
                         plotthistrace = False
                 if plotthistrace:
                     atrace = self.traces[i]
-<<<<<<< HEAD
-                    acmd = self.cmd_wave[i]
-                    if self.meanflag and self.nrepc > 1:  # average across trials
-                        atrace = np.mean(self.traces[i::nskip], axis=0)
-                        acmd = np.mean(self.cmd_wave[i::nskip], axis=0)
-                    print i, atrace.shape, acmd.shape
-                    self.data_plot.plot(x=self.time_base, y=atrace, downSample=500, downSampleMethod='mean',
-                                         pen=pg.intColor(colindxs[i], len(cmdindxs), maxValue=255))
-                    self.cmd_plot.plot(x=self.time_base, y=acmd, downSample=500, downSampleMethod='mean',
-=======
                     acmdwave = self.cmd_wave[i]
                     if average_flag:
                         atrace = np.mean(self.traces[i::nskip], axis=0)
@@ -863,7 +836,6 @@
                     self.data_plot.plot(x=self.time_base, y=atrace, downSample=500, downSampleMethod='mean',
                                          pen=pg.intColor(colindxs[i], len(cmdindxs), maxValue=255))
                     self.cmd_plot.plot(x=self.time_base, y=acmdwave, downSample=500, downSampleMethod='mean',
->>>>>>> 0e928957
                                    pen=pg.intColor(colindxs[i], len(cmdindxs), maxValue=255))
 
         if self.data_mode in self.ic_modes:
@@ -1135,11 +1107,7 @@
         self.results.resultsPSPReversal_text.setText(rtxt)
         # now raise the dock for visibility
         self._host_.dockArea.findAll()[1]['Results'].raiseDock()
-<<<<<<< HEAD
-        self.print_formatted_script_output()
-=======
         self.print_formatted_script_output(script_header=False, copytoclipboard=True)
->>>>>>> 0e928957
         return rtxt
 
     def remove_html_markup(self, html_string):
