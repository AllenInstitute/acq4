# Sensapex Seizz SDK Python Wrapper
# All Rights Reserved. Copyright (c) Sensapex Oy 2019
# Author: Ari Salmi
# Version: 0.3
<<<<<<< HEAD
=======
import sys

>>>>>>> 2614fbcb
from acq4.drivers.zeiss import ZeissMtbSdk


class ss:
    def __init__(self):
        self.zeiss = ZeissMtbSdk.getSingleton()
        self.mtbRoot = self.zeiss.connect()
        self.zeiss.getObjective().registerEventHandlers(self.objectivePosChanged, self.objectivePosSettled)
        print("Started Zeiss Objective Switch")

    def objectivePosChanged(self, position):
        print("Objective changed: ")

    def objectivePosSettled(self, position):
        print("Objective settled: ")

    def quit(self):
        print("Disconnecting Zeiss")
        self.zeiss.disconnect()

    def getSwitch(self, name):
        print("Get Switch:" + str(name))
        return 0


class ZeissObjectiveSwitch:

    def __init__(self):
        self.zeiss = ZeissMtbSdk.getSingleton()
        self.mtbRoot = self.zeiss.connect()
        self.zeiss.getObjective().registerEventHandlers(self.objectivePosChanged, self.shutterStateSettled)
        # self.zeiss.GetReflector().registerEvents(None, None)
        # self.zeiss.GetShutter().registerEvents(self.shutterStateChanged, self.shutterStateSettled)
        # self.zeiss.GetShutter().RegisterRLShutterEvents(self.rlShutterStateChanged)

    def objectivePosChanged(self, position):
        print("Objective Changed: " + str(position))

    def shutterStateChanged(self, position):
        print("shutter pos settled: " + str(position))

    def shutterStateSettled(self, position):
        print("shutter pos settled: " + str(position))

    def rlShutterStateChanged(self, position):
        print(" RL shutter pos changes: " + str(position))

    def disconnect(self):
        self.zeiss.disconnect()


<<<<<<< HEAD
zeiss = ZeissMtbSdk.getSingleton()

for dev, compos in zeiss.getAllComponentsByDevice().items():
=======
if len(sys.argv) > 1:
    mtbPath = sys.argv[1]
else:
    mtbPath = None
zeiss = ZeissMtbSdk.getSingleton(mtbPath)

for dev, compos in zeiss.getComponentsByDevice().items():
>>>>>>> 2614fbcb
    print(dev.Name)
    for c in compos:
        print(c.ID, c.Name)

<<<<<<< HEAD
def notice(value):
    print("we have a new value", value)

=======

def notice(value):
    print("we have a new value", value)


>>>>>>> 2614fbcb
lamp = zeiss.getTLLamp()
lamp.registerEventHandlers(onSettle=notice)
print("Transmissive Lamp:")
print(lamp)
print(lamp.getIsActive())
lamp.setBrightness(20)

reflector = zeiss.getReflectorChanger()
reflector.registerEventHandlers(onSettle=notice)
reflector.setPosition(1)
print(reflector.getPosition())
reflector.setPosition(2)
print(reflector.getPosition())

shutter = zeiss.getShutter()
shutter.setRLShutter(0)

# def posChanged(position):
#     # in case, the changer position has changed, the current position is printed
#     # a position of "0" indicates an invalid state
#     print("Oma pos changed "+str(position))


# # define changer position settled event
# def posSettled(position):
#     # in case, the changer position is settled, its current position is printed
#     print("Oma pos settled: "+str(position))

# changer =zeiss.GetObjectiveChanger()
# changer.registerEvents(posChanged, posSettled)

# changer.SetPosition(2)
# print (changer.GetPosition())
# print (changer.GetName())
# focus = zeiss.GetFocus()
# print (focus.Name)
# pos = focus.GetPosition("nm")


# #rlshutter = zeiss.GetShutter("MTBRLShutter")
# #tlshutter = zeiss.GetShutter("MTBTLShutter")
# #rltlSwitch = zeiss.GetShutterSwitch()
# #print (rltlSwitch.Position)

loop = 1

while loop:
    print("Waiting")
    print('(0): to exit')
    inputParam = int(input('Input: '))
    if inputParam == 0:
        loop = 0
    if inputParam == 9:
        print(shutter.getRLShutter())
        print(lamp.getIsActive())

    if inputParam == 1:
        print(shutter.setRLShutter(1))
        print(lamp.setIsActive(True))
    if inputParam == 2:
        print(shutter.setRLShutter(2))
        print(lamp.setIsActive(False))
    if inputParam == 3:
        print(lamp.setIsActive(True))

    if inputParam == 4:
        print(lamp.setIsActive(False))

    # objective = int(input("Stop with 0, Change objective (1-3), Move focus > 100 (100+1 = 1nm):"))
    # if objective <= 3 and objective >=1:
    #    changer.SetPosition(int(objective),32,2000)
    # if objective > 100:
    #    focus.SetPosition(objective-100,"nm",32,5000)
    # if objective == -1:
    #     rlshutter.Expose(1000,0,1)
    # if objective == -2:
    #     tlshutter.Expose(1000,0,1)

    # if int(objective) == 0:
    #    loop = False
    #    break;<|MERGE_RESOLUTION|>--- conflicted
+++ resolved
@@ -2,11 +2,8 @@
 # All Rights Reserved. Copyright (c) Sensapex Oy 2019
 # Author: Ari Salmi
 # Version: 0.3
-<<<<<<< HEAD
-=======
 import sys
 
->>>>>>> 2614fbcb
 from acq4.drivers.zeiss import ZeissMtbSdk
 
 
@@ -58,34 +55,21 @@
         self.zeiss.disconnect()
 
 
-<<<<<<< HEAD
-zeiss = ZeissMtbSdk.getSingleton()
-
-for dev, compos in zeiss.getAllComponentsByDevice().items():
-=======
 if len(sys.argv) > 1:
     mtbPath = sys.argv[1]
 else:
     mtbPath = None
 zeiss = ZeissMtbSdk.getSingleton(mtbPath)
 
-for dev, compos in zeiss.getComponentsByDevice().items():
->>>>>>> 2614fbcb
+for dev, compos in zeiss.getAllComponentsByDevice().items():
     print(dev.Name)
     for c in compos:
         print(c.ID, c.Name)
-
-<<<<<<< HEAD
-def notice(value):
-    print("we have a new value", value)
-
-=======
 
 def notice(value):
     print("we have a new value", value)
 
 
->>>>>>> 2614fbcb
 lamp = zeiss.getTLLamp()
 lamp.registerEventHandlers(onSettle=notice)
 print("Transmissive Lamp:")
