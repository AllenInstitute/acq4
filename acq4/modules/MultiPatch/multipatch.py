import json
import os
import re
from collections import OrderedDict
from typing import List

import h5py

import pyqtgraph as pg
from acq4 import getManager
from acq4.devices.PatchPipette import PatchPipette
from acq4.modules.Module import Module
from acq4.util import Qt, ptime
from neuroanalysis.test_pulse_stack import H5BackedTestPulseStack
from .mockPatch import MockPatch
from .pipetteControl import PipetteControl
from ...devices.PatchPipette.statemanager import PatchPipetteStateManager
from ...util.json_encoder import ACQ4JSONEncoder

Ui_MultiPatch = Qt.importTemplate('.multipatchTemplate')


class MultiPatch(Module):
    """
    Config
    ----------

    enableMockPatch : bool
        Whether or not to allow mock patching.

    """
    moduleDisplayName = "MultiPatch"
    moduleCategory = "Acquisition"

    def __init__(self, manager, name, config):
        Module.__init__(self, manager, name, config) 
        
        self.win = MultiPatchWindow(self)
        self.win.show()

    def quit(self):
        self.win.saveConfig()
        return Module.quit(self)


class MultiPatchWindow(Qt.QWidget):
    def __init__(self, module):
        self._eventStorageFile = None
        self._testPulseStacks = {}

        self._calibratePips = []
        self._calibrateStagePositions = []
        self._setTargetPips = []
        self._profileEditor = None

        Qt.QWidget.__init__(self)
        self.module = module

        self.ui = Ui_MultiPatch()
        self.ui.setupUi(self)

        self.setWindowTitle('Multipatch')
        self.setWindowIcon(Qt.QIcon(os.path.join(os.path.dirname(__file__), 'icon.png')))

        man = getManager()
        pipNames = man.listInterfaces('patchpipette')
        self.pips = [man.getDevice(name) for name in pipNames]
        self.pips.sort(key=lambda p: int(re.sub(r'[^\d]+', '', p.name())))

        microscopeNames = man.listInterfaces('microscope')
        if len(microscopeNames) == 1:
            self.microscope = man.getDevice(microscopeNames[0])
            self.microscope.sigSurfaceDepthChanged.connect(self.surfaceDepthChanged)
        elif len(microscopeNames) == 0:
            # flying blind?
            self.microscope = None
        else:
            raise AssertionError("Currently only 1 microscope is supported")

        self.pipCtrls = []
        for i, pip in enumerate(self.pips):
            pip.sigMoveStarted.connect(self.pipetteMoveStarted)
            pip.sigMoveFinished.connect(self.pipetteMoveFinished)
            if isinstance(pip, PatchPipette):
                pip.sigNewEvent.connect(self.pipetteEvent)
                pip.clampDevice.sigTestPulseEnabled.connect(self.pipetteTestPulseEnabled)
            ctrl = PipetteControl(pip, self)
            if i > 0:
                ctrl.hideHeader()

            # insert mock patching ui if requested
            self.ui.matrixLayout.addWidget(ctrl, i, 0)
            if module.config.get('enableMockPatch', False):
                pip.mockpatch = MockPatch(pip)
                self.ui.matrixLayout.addWidget(pip.mockpatch.widget, i, 1)

            pip.sigActiveChanged.connect(self.pipetteActiveChanged)
            ctrl.sigSelectChanged.connect(self.pipetteSelectChanged)
            ctrl.sigLockChanged.connect(self.pipetteLockChanged)
            ctrl.sigPlotModesChanged.connect(self.setPlotModes)

            self.pipCtrls.append(ctrl)


        # load profile configurations from old location
        for name, profile in module.config.get('patchProfiles', {}).items():
            PatchPipetteStateManager.addProfile(name, profile, overwrite=True)

        # set up patch profile menu
        profiles = PatchPipetteStateManager.listProfiles()
        if 'default' not in profiles:
            profiles.insert(0, 'default')
        for profile in profiles:
            self.ui.profileCombo.addItem(profile)

        self.ui.profileCombo.currentIndexChanged.connect(self.profileComboChanged)
        self.ui.editProfileBtn.clicked.connect(self.openProfileEditor)
        # self.ui.stepSizeSpin.setOpts(value=10e-6, suffix='m', siPrefix=True, bounds=[5e-6, None], step=5e-6)
        self.ui.calibrateBtn.toggled.connect(self.calibrateToggled)
        self.ui.setTargetBtn.toggled.connect(self.setTargetToggled)

        # self.ui.moveInBtn.clicked.connect(self.moveIn)
        # self.ui.stepInBtn.clicked.connect(self.stepIn)
        # self.ui.stepOutBtn.clicked.connect(self.stepOut)
        self.ui.aboveTargetBtn.clicked.connect(self.moveAboveTarget)
        self.ui.approachBtn.clicked.connect(self.moveApproach)
        self.ui.toTargetBtn.clicked.connect(self.moveToTarget)
        self.ui.homeBtn.clicked.connect(self.moveHome)
        # self.ui.idleBtn.clicked.connect(self.moveIdle)
        self.ui.coarseSearchBtn.clicked.connect(self.coarseSearch)
        self.ui.fineSearchBtn.clicked.connect(self.fineSearch)
        self.ui.hideMarkersBtn.toggled.connect(self.hideBtnToggled)
        self.ui.cellDetectBtn.clicked.connect(self.cellDetectClicked)
        self.ui.sealBtn.clicked.connect(self.sealClicked)   
        self.ui.collectBtn.clicked.connect(self.collectClicked)
        self.ui.nucleusHomeBtn.clicked.connect(self.nucleusHomeClicked)
        self.ui.breakInBtn.clicked.connect(self.breakInClicked)
        self.ui.reSealBtn.clicked.connect(self.reSealClicked)
        self.ui.cleanBtn.clicked.connect(self.cleanClicked)
        self.ui.recordTestPulsesBtn.toggled.connect(self.recordTestPulsesToggled)
        self.ui.recordBtn.toggled.connect(self.recordToggled)
        self.ui.resetBtn.clicked.connect(self.resetHistory)
        # self.ui.testPulseBtn.clicked.connect(self.testPulseClicked)

        self.ui.fastBtn.clicked.connect(self._turnOffSlowBtn)
        self.ui.slowBtn.clicked.connect(self._turnOffFastBtn)

        xkdevname = module.config.get('xkeysDevice', None)
        if xkdevname is not None:
            self.xkdev = getManager().getDevice(xkdevname)
            self.xkdev.sigStateChanged.connect(self.xkeysStateChanged)
            self.xkdev.setIntensity(255, 255)
        else:
            self.xkdev = None

        self.eventHistory = []
        self.resetHistory()

        if self.microscope:
            d = self.microscope.getSurfaceDepth()
            if d is not None:
                self.surfaceDepthChanged(d)

        self.loadConfig()

    def _turnOffSlowBtn(self, checked):
        self.ui.slowBtn.setChecked(False)

    def _turnOffFastBtn(self, checked):
        self.ui.FastBtn.setChecked(False)

    def saveConfig(self):
        geom = self.geometry()
        config = {
            'geometry': [geom.x(), geom.y(), geom.width(), geom.height()],
            'plotModes': self.pipCtrls[0].getPlotModes(),
            "plots": {
                (ctrl.pip.name(), plot.mode): plot.plot.saveState()
                for ctrl in self.pipCtrls for plot in ctrl.plots
            },
        }
        getManager().writeConfigFile(config, self._configFileName())

    def loadConfig(self):
        config = getManager().readConfigFile(self._configFileName())
        if 'geometry' in config:
            geom = Qt.QRect(*config['geometry'])
            self.setGeometry(geom)
        if 'plotModes' in config:
            self.setPlotModes(config['plotModes'])
        if "plots" in config:
            for pipette, plotname in config["plots"]:
                ctrl = next((ctrl for ctrl in self.pipCtrls if ctrl.pip.name() == pipette), None)
                if ctrl is not None:
                    plot = next((plot for plot in ctrl.plots if plot.mode == plotname), None)
                    if plot is not None:
                        plot.plot.restoreState(config["plots"][(pipette, plotname)])

    def _configFileName(self):
        return os.path.join('modules', f'{self.module.name}.cfg')

    def profileComboChanged(self):
        profile = self.ui.profileCombo.currentText()
        for pip in self.pips:
            pip.stateManager().setProfile(profile)

    def openProfileEditor(self):
        if self._profileEditor is None or not self._profileEditor.isVisible():
            from .patchProfileEditor import ProfileEditor
            self._profileEditor = ProfileEditor()
            self._profileEditor.show()
        else:
            self._profileEditor.setTopLevelWindow()

    def setPlotModes(self, modes):
        for ctrl in self.pipCtrls:
            ctrl.setPlotModes(modes)
        self.saveConfig()

    def moveAboveTarget(self):
        speed = self.selectedSpeed(default='fast')
        for pip in self.selectedPipettes():
            pip.pipetteDevice.goAboveTarget(speed, raiseErrors=True)
            pip.setState('bath')

    def moveApproach(self):
        speed = self.selectedSpeed(default='fast')
        for pip in self.selectedPipettes():
            if isinstance(pip, PatchPipette):
                pip.pipetteDevice.goApproach(speed, raiseErrors=True)
                pip.setState('bath')
                pip.clampDevice.autoPipetteOffset()
            else:
                pip.goApproach(speed, raiseErrors=True)

    def moveToTarget(self):
        speed = self.selectedSpeed(default='fast')
        for pip in self.selectedPipettes():
            if isinstance(pip, PatchPipette):
                pip = pip.pipetteDevice
            pip.goTarget(speed, raiseErrors=True)

    def moveHome(self):
        speed = self.selectedSpeed(default='fast')
        for pip in self.selectedPipettes():
            if isinstance(pip, PatchPipette):
                pip.setState('out')
                pip = pip.pipetteDevice
            pip.goHome(speed, raiseErrors=True)

    # def moveIdle(self):
    #     speed = self.selectedSpeed(default='fast')
    #     for pip in self.selectedPipettes():
    #         if isinstance(pip, PatchPipette):
    #             pip = pip.pipetteDevice
    #         pip.goIdle(speed, raiseErrors=True)

    def selectedSpeed(self, default):
        if self.ui.fastBtn.isChecked():
            self.ui.fastBtn.setChecked(False)
            self.updateXKeysBacklight()
            return 'fast'
        if self.ui.slowBtn.isChecked():
            self.ui.slowBtn.setChecked(False)
            self.updateXKeysBacklight()
            return 'slow'
        return default

    def coarseSearch(self):
        self.moveSearch(self.module.config.get('coarseSearchDistance', 400e-6))

    def fineSearch(self):
        pips = self.selectedPipettes()
        if len(pips) == 1:
            distance = 0
        else:
            distance = self.module.config.get('fineSearchDistance', 50e-6)
        self.moveSearch(distance)

    def moveSearch(self, distance):
        speed = self.selectedSpeed(default='fast')
        pips = self.selectedPipettes()
        for pip in pips:
            if isinstance(pip, PatchPipette):
                pip.setState('bath')
                pip = pip.pipetteDevice
            pip.goSearch(speed, distance=distance, raiseErrors=True)

    def calibrateWithStage(self, pipettes, positions):
        """Begin calibration of selected pipettes and move the stage to a selected position for each pipette.
        """
        self.ui.calibrateBtn.setChecked(False)
        self.ui.calibrateBtn.setChecked(True)
        pipettes[0].scopeDevice().setGlobalPosition(positions.pop(0))
        self._calibratePips = pipettes
        self._calibrateStagePositions = positions

    def calibrateToggled(self, b):
        cammod = getManager().getModule('Camera')
        self._cammod = cammod
        pips = self.selectedPipettes()
        if b is True:
            self.ui.setTargetBtn.setChecked(False)
            if len(pips) == 0:
                self.ui.calibrateBtn.setChecked(False)
                return
            # start calibration of selected pipettes
            cammod.window().getView().scene().sigMouseClicked.connect(self.cameraModuleClicked_calibrate)
            self._calibratePips = pips
        else:
            # stop calibration
            pg.disconnect(cammod.window().getView().scene().sigMouseClicked, self.cameraModuleClicked_calibrate)
            self._calibratePips = []
            self._calibrateStagePositions = []

    def setTargetToggled(self, b):
        cammod = getManager().getModule('Camera')
        self._cammod = cammod
        pips = self.selectedPipettes()
        if b is True:
            self.ui.calibrateBtn.setChecked(False)
            if len(pips) == 0:
                self.ui.setTargetBtn.setChecked(False)
                return
            # start calibration of selected pipettes
            cammod.window().getView().scene().sigMouseClicked.connect(self.cameraModuleClicked_setTarget)
            self._setTargetPips = pips
        else:
            # stop calibration
            pg.disconnect(cammod.window().getView().scene().sigMouseClicked, self.cameraModuleClicked_setTarget)
            self._setTargetPips = []

    def cameraModuleClicked_calibrate(self, ev):
        if ev.button() != Qt.Qt.LeftButton:
            return

        # Set next pipette position from mouse click
        pip = self._calibratePips.pop(0)
        if isinstance(pip, PatchPipette):
            pip = pip.pipetteDevice
        pos = self._cammod.window().getView().mapSceneToView(ev.scenePos())
        spos = pip.scopeDevice().globalPosition()
        pos = [pos.x(), pos.y(), spos.z()]
        pip.resetGlobalPosition(pos)

        # if calibration stage positions were requested, then move the stage now
        if len(self._calibrateStagePositions) > 0:
            stagepos = self._calibrateStagePositions.pop(0)
            pip.scopeDevice().setGlobalPosition(stagepos, speed='slow')

        if len(self._calibratePips) == 0:
            self.ui.calibrateBtn.setChecked(False)
            self.updateXKeysBacklight()

    def cameraModuleClicked_setTarget(self, ev):
        if ev.button() != Qt.Qt.LeftButton:
            return

        # Set next pipette position from mouse click
        pip = self._setTargetPips.pop(0)
        if isinstance(pip, PatchPipette):
            pip = pip.pipetteDevice
        pos = self._cammod.window().getView().mapSceneToView(ev.scenePos())
        spos = pip.scopeDevice().globalPosition()
        pos = [pos.x(), pos.y(), spos.z()]
        pip.setTarget(pos)

        if len(self._setTargetPips) == 0:
            self.ui.setTargetBtn.setChecked(False)
            self.updateXKeysBacklight()

    def hideBtnToggled(self, hide):
        for pip in self.pips:
            if isinstance(pip, PatchPipette):
                pip = pip.pipetteDevice
            pip.hideMarkers(hide)

    def pipetteTestPulseEnabled(self, clamp, enabled):
        self.updateSelectedPipControls()

    # def testPulseClicked(self):
    #     for pip in self.selectedPipettes():
    #         pip.clampDevice.enableTestPulse(self.ui.testPulseBtn.isChecked())

    def pipetteActiveChanged(self, active):
        self.selectionChanged()

    def pipetteSelectChanged(self, pipctrl, sel):
        if sel:
            # unselect all other pipettes
            for ctrl in self.pipCtrls:
                if ctrl is pipctrl:
                    continue
                ctrl.setSelected(False)

        self.selectionChanged()

    def pipetteLockChanged(self, state):
        self.selectionChanged()

    def selectionChanged(self):
        pips = self.selectedPipettes()
        solo = len(pips) == 1
        none = len(pips) == 0

        if none:
            self.ui.calibrateBtn.setChecked(False)
            self.ui.setTargetBtn.setChecked(False)
            self.ui.selectedGroupBox.setTitle("Selected:")
            self.ui.selectedGroupBox.setEnabled(False)
        else:
            if solo:
                self.ui.selectedGroupBox.setTitle(f"Selected: {pips[0].name()}")
            elif len(pips) > 1:
                self.ui.selectedGroupBox.setTitle("Selected: multiple")
            self.ui.selectedGroupBox.setEnabled(True)
            self.updateSelectedPipControls()

        self.updateXKeysBacklight()

    def updateSelectedPipControls(self):
        pips = self.selectedPipettes()
        # tp = any([pip.testPulseEnabled() for pip in pips])
        # self.ui.testPulseBtn.setChecked(tp)

    def selectedPipettes(self) -> List[PatchPipette]:
        sel = []
        for ctrl in self.pipCtrls:
            if ctrl.selected():
                # solo mode
                if ctrl.locked():
                    return []
                return [ctrl.pip]
            if ctrl.active() and not ctrl.locked():
                sel.append(ctrl.pip)
        return sel

    def updateXKeysBacklight(self):
        if self.xkdev is None:
            return
        sel = self.selectedPipettes()
        # bl = np.zeros(self.xkdev.keyshape + (2,), dtype='ubyte')
        bl = self.xkdev.getBacklights()
        for i, ctrl in enumerate(self.pipCtrls):
            pip = ctrl.pip
            bl[0, i+4, 0] = 1 if ctrl.active() else 0
            bl[0, i+4, 1] = 2 if ctrl.pip.pipetteDevice.moving else 0
            bl[1, i+4, 1] = 1 if pip in sel else 0
            bl[1, i+4, 0] = 1 if ctrl.locked() else 0
            bl[2, i+4, 1] = 1 if pip in sel else 0
            bl[2, i+4, 0] = 1 if ctrl.selected() else 0

        bl[1, 2] = 1 if self.ui.hideMarkersBtn.isChecked() else 0
        bl[0, 2] = 1 if self.ui.setTargetBtn.isChecked() else 0
        bl[2, 2] = 1 if self.ui.calibrateBtn.isChecked() else 0
        bl[4, 1] = 1 if self.ui.slowBtn.isChecked() else 0
        bl[4, 2] = 1 if self.ui.fastBtn.isChecked() else 0
        bl[7, 2] = 1 if self.ui.recordBtn.isChecked() else 0
        
        self.xkdev.setBacklights(bl, axis=1)

    def xkeysStateChanged(self, dev, changes):
        actions = {0: 'activeBtn', 1: 'lockBtn', 2: 'selectBtn', 3: 'tipBtn', 4: 'targetBtn'}
        for k, v in changes.items():
            if k == 'keys':
                for key, state in v:
                    if state:
                        if key[1] > 3:
                            col = key[1] - 4
                            if col >= len(self.pips):
                                continue
                            row = key[0]
                            if row in actions:
                                btnName = actions[row]
                                btn = getattr(self.pipCtrls[col].ui, btnName)
                                btn.click()
                        else:
                            self.xkeysAction(key)

    def xkeysAction(self, key):
        actions = {
            (0, 0): self.ui.sealBtn,
            (1, 0): self.ui.cellDetectBtn,
            (1, 2): self.ui.hideMarkersBtn,
            (0, 2): self.ui.setTargetBtn,
            (2, 0): self.ui.coarseSearchBtn,
            (2, 1): self.ui.fineSearchBtn,
            (2, 2): self.ui.calibrateBtn,
            (3, 1): self.ui.aboveTargetBtn,
            (3, 2): self.ui.approachBtn,
            (4, 1): self.ui.slowBtn,
            (4, 2): self.ui.fastBtn,
            (5, 2): self.ui.cleanBtn,
            (6, 2): self.ui.homeBtn,
            (5, 0): self.ui.reSealBtn,
            (7, 2): self.ui.recordBtn,
        }
        action = actions.get(key, None)
        if action is None:
            return
        action.click()
        self.updateXKeysBacklight()

    def sealClicked(self):
        pips = self.selectedPipettes()
        for pip in pips:
            if isinstance(pip, PatchPipette):
                pip.setState('seal')

    def collectClicked(self):
        pips = self.selectedPipettes()
        for pip in pips:
            if isinstance(pip, PatchPipette):
                pip.setState('collect')

    def nucleusHomeClicked(self):
        pips = self.selectedPipettes()
        for pip in pips:
            if isinstance(pip, PatchPipette):
                pip.setState('home with nucleus')

    def breakInClicked(self):
        pips = self.selectedPipettes()
        for pip in pips:
            if isinstance(pip, PatchPipette):
                pip.setState('break in')

    def cellDetectClicked(self):
        pips = self.selectedPipettes()
        for pip in pips:
            if isinstance(pip, PatchPipette):
                pip.setState('cell detect')

    def reSealClicked(self):
        pips = self.selectedPipettes()
        for pip in pips:
            if isinstance(pip, PatchPipette):
                pip.setState('reseal')
        
    def cleanClicked(self):
        pips = self.selectedPipettes()
        for pip in pips:
            if isinstance(pip, PatchPipette):
                pip.setState('clean')
        
    def pipetteMoveStarted(self, pip):
        self.updateXKeysBacklight()

    def pipetteMoveFinished(self, pip):
        self.updateXKeysBacklight()

    def pipetteEvent(self, pip, ev):
        self.recordEvent(ev)

    def surfaceDepthChanged(self, depth):
        event = OrderedDict([
            ("device", str(self.microscope.name())),
            ("event_time", ptime.time()),
            ("event", "surface_depth_changed"),
            ("surface_depth", depth),
        ])
        self.recordEvent(event)

    def recordToggled(self, rec):
        if self._eventStorageFile is not None:
            self._eventStorageFile.close()
            self._eventStorageFile = None
            self.resetHistory()
        if rec is True:
            man = getManager()
            sdir = man.getCurrentDir()
            self._eventStorageFile = open(sdir.createFile('MultiPatch.log', autoIncrement=True).name(), 'ab')
            self.writeRecords(self.eventHistory)

    def recordTestPulsesToggled(self, rec):
        for stack in self._testPulseStacks.values():
            stack.close()
        self._testPulseStacks = {}
        if rec is True:
            man = getManager()
            sdir = man.getCurrentDir()
            name = sdir.createFile('TestPulses.hdf5', autoIncrement=True).name()
            container = h5py.File(name, 'a')
            group = container.create_group('test_pulses')
            for dev in self.pips:
                dev_gr = group.create_group(dev.name())
                dev_gr.attrs['device'] = dev.name()
                self._testPulseStacks[dev.name()] = H5BackedTestPulseStack(dev_gr)
        for pip in self.selectedPipettes():
            pip.emitFullTestPulseData(rec)

    def recordEvent(self, event):
<<<<<<< HEAD
        if not self.eventHistory:
            self.resetHistory()
        self.eventHistory.append(event)
=======
>>>>>>> 72e8bf99
        self.writeRecords([event])
        event = {k: v for k, v in event.items() if k != 'full_test_pulse'}
        self.eventHistory.append(event)

    def resetHistory(self):
        self.eventHistory = []
        for pip in self.selectedPipettes():
            pip.clampDevice.resetTestPulseHistory()

    def writeRecords(self, recs):
        for rec in recs:
            if 'full_test_pulse' in rec:
                if self._testPulseStacks.get(rec['device'], None) is not None:
                    filename, path = self._testPulseStacks[rec['device']].append(rec['full_test_pulse'])
                    if self._eventStorageFile:
                        filename = os.path.relpath(filename, os.path.dirname(self._eventStorageFile.name))
                    rec = {k: v for k, v in rec.items() if k != 'full_test_pulse'}
                    rec['full_test_pulse'] = f"{filename}:{path}"
                else:
                    rec = {k: v for k, v in rec.items() if k != 'full_test_pulse'}
            if self._eventStorageFile:
                self._eventStorageFile.write(json.dumps(rec, cls=ACQ4JSONEncoder).encode("utf8") + b",\n")
        if self._eventStorageFile:
            self._eventStorageFile.flush()
        for stack in self._testPulseStacks.values():
            stack.flush()<|MERGE_RESOLUTION|>--- conflicted
+++ resolved
@@ -590,12 +590,8 @@
             pip.emitFullTestPulseData(rec)
 
     def recordEvent(self, event):
-<<<<<<< HEAD
         if not self.eventHistory:
             self.resetHistory()
-        self.eventHistory.append(event)
-=======
->>>>>>> 72e8bf99
         self.writeRecords([event])
         event = {k: v for k, v in event.items() if k != 'full_test_pulse'}
         self.eventHistory.append(event)
