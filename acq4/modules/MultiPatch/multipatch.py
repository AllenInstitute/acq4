--- conflicted
+++ resolved
@@ -570,9 +570,5 @@
         if self.storageFile is None:
             return
         for rec in recs:
-<<<<<<< HEAD
-            self.storageFile.write((json.dumps(rec) + ",\n").encode("utf-8"))
-=======
             self.storageFile.write(json.dumps(rec).encode("utf8") + b",\n")
->>>>>>> 21b816a4
         self.storageFile.flush()