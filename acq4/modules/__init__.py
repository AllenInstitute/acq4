--- conflicted
+++ resolved
@@ -1,6 +1,4 @@
-<<<<<<< HEAD
 from __future__ import print_function
-=======
 from collections import OrderedDict
 from importlib import import_module
 import os
@@ -57,5 +55,4 @@
             cls = getattr(mod, f)
             registerModuleClass(cls)
         except Exception:
-            printExc('Error while registering builtin module class from %s' % ff)
->>>>>>> 8ecac32f
+            printExc('Error while registering builtin module class from %s' % ff)