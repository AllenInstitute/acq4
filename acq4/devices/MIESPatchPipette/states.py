--- conflicted
+++ resolved
@@ -24,10 +24,9 @@
 
 
 class MIESPatchPipetteStateManager(PatchPipetteStateManager):
-<<<<<<< HEAD
     stateHandlers = PatchPipetteStateManager.stateHandlers.copy()
-    stateHandlers['seal'] = MIESPatchPipetteSealState
-    stateHandlers['bath'] = MIESPatchPipetteBathState
+    stateHandlers['seal'] = SealStateMIES
+    stateHandlers['bath'] = BathStateMIES
     # stateHandlers = OrderedDict([
     #     # ('out', states.PatchPipetteOutState),
     #     # ('bath', MIESPatchPipetteBathState),
@@ -42,21 +41,4 @@
     #     # ('broken', states.PatchPipetteBrokenState),
     #     # ('fouled', states.PatchPipetteFouledState),
     #     # ('clean', states.PatchPipetteCleanState),
-    # ])
-=======
-    stateHandlers = OrderedDict([
-        ('out', states.OutState),
-        ('bath', BathStateMIES),
-        ('approach', states.ApproachState),
-        # ('cell detect', states.CellDetectState),
-        ('seal', SealStateMIES),
-        # ('cell attached', states.CellAttachedState),
-        # ('break in', states.BreakInState),
-        # ('whole cell', states.WholeCellState),
-        # ('reseal', states.ResealState),
-        # ('blowout', states.BlowoutState),
-        # ('broken', states.BrokenState),
-        # ('fouled', states.FouledState),
-        # ('clean', states.CleanState),
-    ])
->>>>>>> 72e8bf99
+    # ])