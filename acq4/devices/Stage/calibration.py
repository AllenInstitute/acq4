--- conflicted
+++ resolved
@@ -163,14 +163,9 @@
         def changeAxis(p1, p2):
             # Which single axis has changed between 2 points?
             diff = np.abs(p2-p1)
-<<<<<<< HEAD
-            axis = np.argmax(diff)
-            if diff[axis] > 10e3 and diff[(axis+1)%3] < 1e3 and diff[(axis+2)%3] < 1e3:
-=======
             dist = np.linalg.norm(diff)
             axis = np.argmax(diff)
             if diff[axis] > dist*0.99:
->>>>>>> 44317474
                 return axis
             else:
                 return None
@@ -191,10 +186,7 @@
                     item = self.pointTree.topLevelItem(i)
                     item.setText(2, "")
                 self.transform = None
-<<<<<<< HEAD
-=======
                 raise Exception("Could not find colinear points along all 3 axes")
->>>>>>> 44317474
                 return
                 
         axStagePos = [stagePos[list(axisPoints[ax]), ax] for ax in (0,1,2)]
