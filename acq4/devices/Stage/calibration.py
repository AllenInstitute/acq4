--- conflicted
+++ resolved
@@ -136,17 +136,11 @@
         self.recalculate()
 
     def saveCalibrationToDevice(self):
-<<<<<<< HEAD
-        self.recalculate()
+        self.recalculate(raiseOnInsufficientPoints=True)
         self.calibration["transform"] = (
             None if self.transform is None else [list(row) for row in self.transform.matrix()]
         )
         self.dev.writeConfigFile(self.calibration, "calibration")
-=======
-        self.recalculate(raiseOnInsufficientPoints=True)
-        self.calibration['transform'] = None if self.transform is None else [list(row) for row in self.transform.matrix()]
-        self.dev.writeConfigFile(self.calibration, 'calibration')
->>>>>>> 8cc4a79d
         self.saveBtn.setText("save calibration")
 
     def _addCalibrationPoint(self, stagePos, parentPos):
@@ -166,50 +160,12 @@
         # stage axes. In this way, we can independently determine the orientation of each stage axis,
         # and combine these into a full transformation matrix.
 
-<<<<<<< HEAD
-        npts = len(self.calibration["points"])
-
-        # build arrays of calibration points
-        stagePos = np.empty((npts, 3))
-        parentPos = np.empty((npts, 3))
-        for i, pt in enumerate(self.calibration["points"]):
-            stagePos[i] = pt[0]
-            parentPos[i] = pt[1]
-
-        def changeAxis(p1, p2):
-            # Which single axis has changed between 2 points?
-            diff = np.abs(p2 - p1)
-            dist = np.linalg.norm(diff)
-            axis = np.argmax(diff)
-            if diff[axis] > dist * 0.99:
-                return axis
-            else:
-                return None
-
-        # find the point groupings for each axis
-        axisPoints = [set(), set(), set()]
-        currentAxis = None
-        for i in range(1, npts):
-            currentAxis = changeAxis(stagePos[i - 1], stagePos[i])
-            if currentAxis is None:
-                continue
-            axisPoints[currentAxis].add(i - 1)
-            axisPoints[currentAxis].add(i)
-
-        for ax in (0, 1, 2):
-            if len(axisPoints[ax]) < 2:
-                for i in range(npts):
-                    item = self.pointTree.topLevelItem(i)
-                    item.setText(2, "")
-                self.transform = None
-=======
         parentPos, stagePos = self._unzippedCalibrationPoints()
 
         axisPoints = self._groupPointsByAxis(stagePos)
         if not self._hasSufficientPoints(axisPoints):
             self._clearCalibration()
             if raiseOnInsufficientPoints:
->>>>>>> 8cc4a79d
                 raise Exception("Could not find colinear points along all 3 axes")
             else:
                 return
@@ -257,31 +213,8 @@
         self.dev._inverseAxisTransform = None
         self.dev._updateTransform()
 
-<<<<<<< HEAD
-    def _recalculate(self):
-        # identity affine axis transform matrix
-
-        # method: given >= 4 arbitrarily-located calibration points, attempt to find the
-        # affine transform that best matches all points.
-
-        # For any 4 point-pairs, we can get an exact solution that may not work as well for other points.
-        # With more points, we can try to pick an optimal transform that minimizes errors, but this
-        # turns out to be a tricky minimization problem.
-
-        npts = len(self.calibration["points"])
-
-        # Need at least 4 points to generate a calibration
-        if npts < 4:
-            for i in range(npts):
-                item = self.pointTree.topLevelItem(i)
-                item.setText(2, "")
-            self.transform = None
-            return
-
-=======
     def _unzippedCalibrationPoints(self):
         npts = len(self.calibration["points"])
->>>>>>> 8cc4a79d
         stagePos = np.empty((npts, 3))
         parentPos = np.empty((npts, 3))
         for i, pt in enumerate(self.calibration["points"]):
@@ -301,52 +234,6 @@
             else:
                 return None
 
-<<<<<<< HEAD
-        def errFn(axisTr, stagePos, parentPos):
-            # reduce all point errors to a scalar error metric
-            dist = [np.linalg.norm(err) for err in mapError(axisTr, stagePos, parentPos)]
-            err = np.linalg.norm(dist)
-            if err < best[0]:
-                best[0] = err
-                best[1] = axisTr
-            return err
-
-        def srtErrFn(x, stagePos, parentPos):
-            # for solving with orthogonal axes and uniform scale factor
-            axisTr = vecToSRT(x)
-            return errFn(axisTr, stagePos, parentPos)
-
-        def vecToSRT(x):
-            return pg.SRTTransform3D({"pos": x[:3], "scale": x[3:6], "angle": x[6], "axis": [0, 0, 1]})
-
-        # use random combinations of 4 points to get an average of exact solutions
-        n_iter = min(100, 4 ** (stagePos.shape[0] - 4))
-        m = []
-        for i in range(n_iter):
-            inds = list(range(len(stagePos)))
-            np.random.shuffle(inds)
-            Xa = stagePos[inds[:4]]
-            Ya = parentPos[inds[:4]]
-            m1 = self.dev._solveAxisTransform(Xa, Ya, np.zeros((4, 3)))
-            m.append(m1)
-        mGuess = np.mean(np.dstack(m), axis=2)
-
-        # Fit the entire set of points, using the exact solution as initial guess
-        best = [np.inf, None]
-        self.result = scipy.optimize.minimize(
-            errFn,
-            x0=mGuess,
-            args=(stagePos, parentPos),
-            tol=1e-16,
-            options={
-                # 'eps': 1e-16,
-                "gtol": 1e-16,
-                # 'disp': True,
-                "maxiter": 20000,
-            },
-            method="Nelder-Mead",
-        )
-=======
         axisPoints = [set(), set(), set()]
         for i in range(1, len(points)):
             currentAxis = changeAxis(points[i - 1], points[i])
@@ -355,7 +242,6 @@
             axisPoints[currentAxis].add(i - 1)
             axisPoints[currentAxis].add(i)
         return axisPoints
->>>>>>> 8cc4a79d
 
     @staticmethod
     def _hasSufficientPoints(axisPoints):
@@ -364,18 +250,8 @@
     def _clearCalibration(self):
         for i in range(len(self.calibration["points"])):
             item = self.pointTree.topLevelItem(i)
-<<<<<<< HEAD
-            dist = np.linalg.norm(error[i])
-            item.setText(2, "%0.2f um  (%0.3g, %0.3g, %0.3g)" % (1e6 * dist, error[i][0], error[i][1], error[i][2]))
-
-        # send new transform to device
-        self.dev._axisTransform = self.transform
-        self.dev._inverseAxisTransform = None
-        self.dev._updateTransform()
-=======
             item.setText(2, "")
         self.transform = None
->>>>>>> 8cc4a79d
 
     def getCameraModule(self):
         if self._cammod is None:
