--- conflicted
+++ resolved
@@ -39,36 +39,7 @@
         This method guarantees that the frame is exposed *after* this method is called.
         """
         imager = self._getImager(imager)
-<<<<<<< HEAD
-        return imager.acquireFrames(1, ensureFreshFrames=True).getResult()[0]
-
-    def getNextFrame(self, imager=None):
-        """Return the next frame available from the imager. 
-
-        Note: the frame may have been exposed before this method was called.
-        """
-        imager = self._getImager(imager)
-        self.__nextFrame = None
-
-        def newFrame(f):
-            self.__nextFrame = f
-
-        imager.sigNewFrame.connect(newFrame)
-        try:
-            start = ptime.time()
-            while ptime.time() < start + 5.0:
-                Qt.QApplication.processEvents()
-                frame = self.__nextFrame
-                if frame is not None:
-                    self.__nextFrame = None
-                    return frame
-                time.sleep(0.01)
-            raise RuntimeError("Did not receive frame from imager.")
-        finally:
-            pg.disconnect(imager.sigNewFrame, newFrame)
-=======
         return imager.acquireFrames(1, ensureFreshFrames=ensureFreshFrames).getResult()[0]
->>>>>>> 15639a86
 
     def _getImager(self, imager=None):
         if imager is None:
@@ -193,22 +164,6 @@
         minImgPos, maxImgPos, tipRelPos = self.getTipImageArea(centerFrame, padding=tipLength * 0.15, tipLength=tipLength)
         center = centerFrame.data()[minImgPos[0]: maxImgPos[0], minImgPos[1]: maxImgPos[1]]
         if zRange is None:
-<<<<<<< HEAD
-            zRange = 80e-6
-        zStart = self.dev.globalPosition()[2] + zRange / 2
-        zEnd = self.dev.globalPosition()[2] - zRange / 2
-        if zStep is None:
-            zStep = 1e-6
-        frames = acquire_z_stack(imager, zStart, zEnd, zStep, block=True).getResult()
-        pxSize = frames[0].info()["pixelSize"]
-        frames = np.array([f.data() for f in frames])
-        _future.waitFor(self.dev._moveToLocal([-tipLength * 3, 0, 0], "slow"))
-        bg_frames = acquire_z_stack(imager, zStart, zEnd, zStep, block=True).getResult()
-        bg_frames = np.array([f.data() for f in bg_frames])
-        _future.waitFor(self.dev._moveToLocal([tipLength * 3, 0, 0], "slow"))
-        key = imager.getDeviceStateKey()
-        maxInd = np.argmax([imageTemplateMatch(f, center)[1] for f in frames])
-=======
             zRange = tipLength * 1.5
         zStart = self.dev.globalPosition()[2] + zRange / 2
         zEnd = self.dev.globalPosition()[2] - zRange / 2
@@ -232,7 +187,6 @@
         maxInd = np.argmax([imageTemplateMatch(f, center)[1] for f in frames])
 
         key = imager.getDeviceStateKey()
->>>>>>> 15639a86
         self.reference[key] = {
             "frames": frames - bg_frames.mean(axis=0),
             "zStep": zStep,
