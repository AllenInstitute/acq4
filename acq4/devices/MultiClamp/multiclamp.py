# -*- coding: utf-8 -*-
from __future__ import print_function
from __future__ import with_statement
from acq4.Manager import logMsg
from acq4.util.metaarray import MetaArray, axis
from acq4.util.Mutex import Mutex
from acq4.pyqtgraph import multiprocess
from acq4.util import Qt
from numpy import *
import sys, traceback
from .DeviceGui import *
from .taskGUI import *
from acq4.util.debug import *
from acq4.devices.PatchClamp import PatchClamp


class MultiClamp(PatchClamp):

    # inherited signals: sigStateChanged, sigHoldingChanged

    # remote process used to connect to commander from 32-bit python
    proc = None

    def __init__(self, dm, config, name):
        PatchClamp.__init__(self, dm, config, name)
        self.config = config
        self.index = None
        self.devRackGui = None
        self.mc = None
        
        self.stateLock = Mutex(Mutex.Recursive)  ## only for locking self.lastState and self.lastMode
        self.lastState = {}
        self.lastMode = None
        self._switchingToMode = None

        # default holding state
        self.holding = {
            'VC': -50e-3,
            'IC': 0.0,
            'I=0': 0.0
        }

        # Get a handle to the multiclamp driver object, whether that is hosted locally or in a remote process.
        executable = self.config.get('pythonExecutable', None)
        if executable is not None:
            # Run a remote python process to connect to the MC commander. 
            # This is used on 64-bit systems where the MC connection must be run with 
            # 32-bit python.
            if MultiClamp.proc is False:
                raise Exception("Already connected to multiclamp locally; cannot connect via remote process at the same time.")
            if MultiClamp.proc is None:
                MultiClamp.proc = multiprocess.Process(executable=executable, copySysPath=False)
                try:
                    self.proc.mc_mod = self.proc._import('acq4.drivers.MultiClamp')
                    self.proc.mc_mod._setProxyOptions(deferGetattr=False)
                except:
                    MultiClamp.proc.close()
                    MultiClamp.proc = None
                    raise
            mcmod = self.proc.mc_mod
        else:
            if MultiClamp.proc not in (None, False):
                raise Exception("Already connected to multiclamp via remote process; cannot connect locally at the same time.")
            else:
                # don't allow remote process to be used for other channels.
                MultiClamp.proc = False

            try:
                import acq4.drivers.MultiClamp as MultiClampDriver
            except RuntimeError as exc:
                if "32-bit" in exc.message:
                    raise Exception("MultiClamp commander does not support access by 64-bit processes. To circumvent this problem, "
                                    "Use the 'pythonExecutable' device configuration option to connect via a 32-bit python instead.")
                else:
                    raise
            mcmod = MultiClampDriver

        # Ask driver to use a specific DLL if specified in config
        dllPath = self.config.get('dllPath', None)
        if dllPath is not None:
            mcmod.getAxlib(dllPath)

        # Create driver instance
        mc = mcmod.MultiClamp.instance()

        # get a handle to our specific multiclamp channel
        if executable is not None:
            self.mc = mc.getChannel(self.config['channelID'], multiprocess.proxy(self.mcUpdate, callSync='off'))
        else:
            self.mc = mc.getChannel(self.config['channelID'], self.mcUpdate)
        
        ## wait for first update..
        start = time.time()
        while self.mc.getState() is None:
            time.sleep(0.1)
            if time.time() - start > 10:
                raise Exception("Timed out waiting for first update from multi clamp commander.")
        
        print("Created MultiClamp device", self.config['channelID'])

        ## set configured holding values
        if 'vcHolding' in self.config:
            self.holding['VC'] = self.config['vcHolding']
        if 'icHolding' in self.config:
            self.holding['IC'] = self.config['icHolding']

        ## Set up default MC settings for each mode, then leave MC in I=0 mode
        # look for 'defaults', followed by 'settings' (for backward compatibility)
        defaults = self.config.get('defaults', self.config.get('settings', None))
        for mode in ['IC', 'VC']:
            self.setMode(mode) # Set mode even if we have no parameters to set;
                               # this ensures that self.lastState is filled.
            if defaults is not None and mode in defaults:
                self.mc.setParams(defaults[mode])
        self.setMode('I=0')  ## safest mode to leave clamp in

        
        dm.declareInterface(name, ['clamp'], self)

    def listChannels(self):
        chans = {}
        for ch in ['commandChannel', 'primaryChannel', 'secondaryChannel']:
            chans[ch] = self.config[ch].copy()
        return chans

    def quit(self):
        if self.mc is not None:
            self.mc.mc.quit()

    def mcUpdate(self, state=None, mode=None):
        """MC state (or internal holding state) has changed, handle the update."""
        with self.stateLock:
            if state is None:
                state = self.lastState[mode]
            mode = state['mode']
            state['holding'] = self.holding[mode]
            self.lastState[mode] = state.copy()
            if self.lastMode != state['mode']:
                if self.lastMode is not None and state['mode'] != self._switchingToMode and state['mode'] != 'I=0':
                    # User changed the mode manually; we need to update the holding value immediately.
                    self.setHolding(state['mode'])
                    logMsg("Warning: MultiClamp mode should be changed from ACQ4, not from the MultiClamp Commander window.", msgType='error')

                self.lastMode = state['mode']
                self._switchingToMode = None

        self.sigStateChanged.emit(state)
        
    def getLastState(self, mode=None):
        """Return the last known state for the given mode."""
        if mode is None:
            mode = self.mc.getMode()
        with self.stateLock:
            if mode in self.lastState:
                return self.lastState[mode]
        
    def extCmdScale(self, mode):
        """Return our best guess as to the external command sensitivity for the given mode."""
        s = self.getLastState(mode)
        if s is not None:
            return s['extCmdScale']
        else:
            if mode == 'VC':
                return 50
            else:
                return 2.5e9
        
    def getState(self):
        return self.mc.getState()

    def getParam(self, param):
        return self.mc.getParam(param)

    def setParam(self, param, value):
        return self.mc.setParam(param, value)

    def deviceInterface(self, win):
        return MCDeviceGui(self, win)

    def taskInterface(self, taskRunner):
        return MultiClampTaskGui(self, taskRunner)
    
    def createTask(self, cmd, parentTask):
        return MultiClampTask(self, cmd, parentTask)
    
    def getHolding(self, mode=None):
        if mode is None:  ## If no mode is specified, use the current mode
            mode = self.mc.getMode()
        if mode == 'I=0':
            return 0.0
        else:
            return self.holding[mode]
            
    def setHolding(self, mode=None, value=None):
        """Define and/or set the holding values for this device. 

        Note--these are ACQ4-controlled holding values, NOT the holding values used by the amplifier.
        It is important to have this because the amplifier's holding values cannot be changed
        before switching modes.
        """        
        with self.dm.reserveDevices([self, self.config['commandChannel']['device']]):
            currentMode = self.mc.getMode()
            if mode is None:  ## If no mode is specified, use the current mode
                mode = currentMode
                if mode == 'I=0':  ## ..and if the current mode is I=0, do nothing.
                    return
            if mode == 'I=0':
                raise Exception("Can't set holding value for I=0 mode.")
            
            ## Update stored holding value if value is supplied
            if value is not None:
                if self.holding[mode] == value:
                    return
                self.holding[mode] = value
                state = self.lastState[mode]
                state['holding'] = value
                if mode == currentMode:
                    self.sigStateChanged.emit(state)
                self.sigHoldingChanged.emit(self, mode)
                
            ## We only want to set the actual DAQ channel if:
            ##   - currently in I=0, or 
            ##   - currently in the mode that was changed
            if mode != currentMode and currentMode != 'I=0':
                return
            
            holding = self.holding[mode]
            daq = self.config['commandChannel']['device']
            chan = self.config['commandChannel']['channel']
            daqDev = self.dm.getDevice(daq)
            s = self.extCmdScale(mode)  ## use the scale for the last remembered state from this mode
            if s == 0:
                if holding == 0.0:
                    s = 1.0
                else:
                    raise Exception('Can not set holding value for multiclamp--external command sensitivity is disabled by commander.')
            scale = 1.0 / s
            #print "     setChannelValue", chan, holding
            daqDev.setChannelValue(chan, holding*scale, block=False)

    def autoPipetteOffset(self):
        self.mc.autoPipetteOffset()
        
    def autoBridgeBalance(self):
        self.mc.autoBridgeBal()

    def autoCapComp(self):
        self.mc.autoFastComp()
        self.mc.autoSlowComp()

    def listSignals(self, mode):
        return self.mc.listSignals(mode)
        
    def getMode(self):
        return self.mc.getMode()

    def setMode(self, mode):
        """Set the mode for a multiclamp channel, gracefully switching between VC and IC modes."""
        mode = mode.upper()
        if mode not in ['VC', 'IC', 'I=0']:
            raise Exception('MultiClamp mode "%s" not recognized.' % mode)

        with self.dm.reserveDevices([self, self.config['commandChannel']['device']]):
            mcMode = self.mc.getMode()
            if mcMode == mode:  ## Mode is already correct
                return

            ## If switching ic <-> vc, switch to i=0 first
            if (mcMode=='IC' and mode=='VC') or (mcMode=='VC' and mode=='IC'):
                self._switchingToMode = 'I=0'
                self.mc.setMode('I=0')
                mcMode = 'I=0'
                #print "  set intermediate i0"
            if mcMode=='I=0':
                ## Set holding level before leaving I=0 mode
                #print "  set holding"
                self.setHolding(mode)
            #print "  set mode"
            self._switchingToMode = mode
            self.mc.setMode(mode)

            # MC requires 200-400 ms to mode switch; don't allow anyone else to access during that time.
            time.sleep(0.5)

    def getDAQName(self):
        """Return the DAQ name used by this device. (assumes there is only one DAQ for now)"""
        return self.config['commandChannel']['device']


class MultiClampTask(DeviceTask):
    
    recordParams = ['Holding', 'HoldingEnable', 'PipetteOffset', 'FastCompCap', 'SlowCompCap', 'FastCompTau', 'SlowCompTau', 'NeutralizationEnable', 'NeutralizationCap', 'WholeCellCompEnable', 'WholeCellCompCap', 'WholeCellCompResist', 'RsCompEnable', 'RsCompBandwidth', 'RsCompCorrection', 'PrimarySignalLPF', 'PrimarySignalHPF', 'OutputZeroEnable', 'OutputZeroAmplitude', 'LeakSubEnable', 'LeakSubResist', 'BridgeBalEnable', 'BridgeBalResist']
    
    def __init__(self, dev, cmd, parentTask):
        DeviceTask.__init__(self, dev, cmd, parentTask)
        self.cmd = cmd

        self.usedChannels = None
        self.daqTasks = {}

        ## Sanity checks and default values for command:
        
        if ('mode' not in self.cmd) or (type(self.cmd['mode']) is not str) or (self.cmd['mode'].upper() not in ['IC', 'VC', 'I=0']):
            raise Exception("Multiclamp command must specify clamp mode (IC, VC, or I=0)")
        self.cmd['mode'] = self.cmd['mode'].upper()
        
        for ch in ['primary', 'secondary']:
            if ch not in self.cmd:
                self.cmd[ch] = None # defaultModes[self.cmd['mode']][ch]

    def getConfigOrder(self):
        """return lists of devices that should be configured (before, after) this device"""
        return ([], [self.dev.getDAQName()])

    def configure(self):
        """Sets the state of a remote multiclamp to prepare for a program run."""
        #print "mc configure"
        
        #from debug import Profiler
        #prof = Profiler()
        ## Set state of clamp
        
        ## set holding level
        if 'holding' in self.cmd and self.cmd['mode'] != 'I=0':
            self.dev.setHolding(self.cmd['mode'], self.cmd['holding'])
        
        self.dev.setMode(self.cmd['mode'])
        if self.cmd['primary'] is not None:
            self.dev.mc.setPrimarySignal(self.cmd['primary'])
        if self.cmd['secondary'] is not None:
            self.dev.mc.setSecondarySignal(self.cmd['secondary'])
<<<<<<< HEAD

        #prof.mark('    Multiclamp: set state')   ## ~300ms if the commander has to do a page-switch.

=======

        #prof.mark('    Multiclamp: set state')   ## ~300ms if the commander has to do a page-switch.

>>>>>>> c7c5064d
        if 'primaryGain' in self.cmd:
            self.dev.mc.setParam('PrimarySignalGain', self.cmd['primaryGain'])
        if 'secondaryGain' in self.cmd:
            try:
                ## this is likely to fail..
                self.dev.mc.setParam('SecondarySignalGain', self.cmd['secondaryGain'])
            except:
                printExc("Warning -- set secondary signal gain failed.")

        #prof.mark('    Multiclamp: set gains')

        if 'parameters' in self.cmd:
            self.dev.mc.setParams(self.cmd['parameters'])

        #prof.mark('    Multiclamp: set params')

        #self.state = self.dev.mc.getState()
        self.state = self.dev.getLastState()
        
        #prof.mark('    Multiclamp: get state')
        
        recordState = self.cmd.get('recordState', False)
        if recordState is not False:
            if recordState is True:
                recordParams = MultiClampTask.recordParams
            elif isinstance(recordState, list):
                recordParams = recordState
            else:
                raise TypeError("MultiClamp task command['recordParams'] must be bool or list")

            exState = self.dev.mc.getParams(recordParams)
            self.state['ClampParams'] = {}
            for k in exState:
                self.state['ClampParams'][k] = exState[k]
                
        #prof.mark('    Multiclamp: recordState?')
                
        self.holdingVal = self.dev.getHolding(self.cmd['mode'])
        
        #print "mc configure complete"
        #prof.mark('    Multiclamp: set holding')
                
    def getUsedChannels(self):
        """Return a list of the channels this task uses"""
        if self.usedChannels is None:
            self.usedChannels = ['primary']
            if self.cmd.get('recordSecondary', True):
                self.usedChannels.append('secondary')
            if 'command' in self.cmd:
                self.usedChannels.append('command')
            
        return self.usedChannels        
                
    def createChannels(self, daqTask):
        ## Is this the correct DAQ device for any of my channels?
        ## create needed channels + info
        ## write waveform to command channel if needed
        
        ## NOTE: no guarantee that self.configure has been run before createChannels is called! 
        for ch in self.getUsedChannels():
            chConf = self.dev.config[ch+'Channel']
                
            if chConf['device'] == daqTask.devName():
                if ch == 'command':
                    daqTask.addChannel(chConf['channel'], chConf['type'])
                    scale = self.state['extCmdScale']
                    #scale = self.dev.config['cmdScale'][self.cmd['mode']]
                    if scale == 0.:
                        raise Exception('Can not execute command--external command sensitivity is disabled by MultiClamp commander!', 'ExtCmdSensOff')  ## The second string is a hint for modules that don't care when this happens.
                    cmdData = self.cmd['command'] / scale
                    daqTask.setWaveform(chConf['channel'], cmdData)
                else:
                    mode = chConf.get('mode', None)
                    daqTask.addChannel(chConf['channel'], chConf['type'], mode)
                self.daqTasks[ch] = daqTask
        
    def start(self):
        ## possibly nothing required here, DAQ will start recording.
        pass
        
    def isDone(self):
        ## DAQ task handles this for us.
        return True
        
    def getResult(self):
        ## Access data recorded from DAQ task
        ## create MetaArray and fill with MC state info
        channels = self.getUsedChannels()
        #print channels
        result = {}
        #result['info'] = self.state
        for ch in channels:
            chConf = self.dev.config[ch+'Channel']
            result[ch] = self.daqTasks[ch].getData(chConf['channel'])
            # print result[ch]
            nPts = result[ch]['info']['numPts']
            rate = result[ch]['info']['rate']
            if ch == 'command':
                #result[ch]['data'] = result[ch]['data'] / self.dev.config['cmdScale'][self.cmd['mode']]
                result[ch]['data'] = result[ch]['data'] * self.state['extCmdScale']
                result[ch]['name'] = 'command'
                if self.cmd['mode'] == 'VC':
                    result[ch]['units'] = 'V'
                else:
                    result[ch]['units'] = 'A'
            else:
                #scale = 1.0 / self.state[ch + 'Signal'][1]
                scale = self.state[ch + 'ScaleFactor']
                result[ch]['data'] = result[ch]['data'] * scale
                #result[ch]['units'] = self.state[ch + 'Signal'][2]
                result[ch]['units'] = self.state[ch + 'Units']
                result[ch]['name'] = ch
        # print result
            
        if len(result) == 0:
            return None
            
        ## Copy state from first channel (assume this is the same for all channels)
        #firstChInfo = result[channels[0]]['info']
        #for k in firstChInfo:
            #self.state[k] = firstChInfo[k]
        daqState = {}
        for ch in result:
            daqState[ch] = result[ch]['info']
            
        ## record command holding value
        if 'command' not in daqState:
            daqState['command'] = {}
        daqState['command']['holding'] = self.holdingVal
            
        #timeVals = linspace(0, float(self.state['numPts']-1) / float(self.state['rate']), self.state['numPts'])
        timeVals = linspace(0, float(nPts-1) / float(rate), nPts)
        chanList = [atleast_2d(result[x]['data']) for x in result]
        # for l in chanList:
        # print l.shape
        cols = [(result[x]['name'], result[x]['units']) for x in result]
        # print cols
        #print [a.shape for a in chanList]
        try:
            arr = concatenate(chanList)
        except:
            for a in chanList:
                print(a.shape)
            raise
        
        info = [axis(name='Channel', cols=cols), axis(name='Time', units='s', values=timeVals)] + [{'ClampState': self.state, 'DAQ': daqState}]
        
        taskInfo = self.cmd.copy()
        if 'command' in taskInfo:
            del taskInfo['command']
        info[-1]['Protocol'] = taskInfo
        info[-1]['startTime'] = result[list(result.keys())[0]]['info']['startTime']
        
        marr = MetaArray(arr, info=info)
            
        return marr
    
    def stop(self, abort=False):
        ## This is just a bit sketchy, but these tasks have to be stopped before the holding level can be reset.
        for ch in self.daqTasks:
            self.daqTasks[ch].stop(abort=abort)
        self.dev.setHolding()<|MERGE_RESOLUTION|>--- conflicted
+++ resolved
@@ -329,15 +329,9 @@
             self.dev.mc.setPrimarySignal(self.cmd['primary'])
         if self.cmd['secondary'] is not None:
             self.dev.mc.setSecondarySignal(self.cmd['secondary'])
-<<<<<<< HEAD
 
         #prof.mark('    Multiclamp: set state')   ## ~300ms if the commander has to do a page-switch.
 
-=======
-
-        #prof.mark('    Multiclamp: set state')   ## ~300ms if the commander has to do a page-switch.
-
->>>>>>> c7c5064d
         if 'primaryGain' in self.cmd:
             self.dev.mc.setParam('PrimarySignalGain', self.cmd['primaryGain'])
         if 'secondaryGain' in self.cmd:
