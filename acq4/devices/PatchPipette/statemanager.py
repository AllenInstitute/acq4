--- conflicted
+++ resolved
@@ -9,8 +9,6 @@
 from acq4.util.debug import printExc
 from pyqtgraph import disconnect
 from . import states
-
-from typing import Union
 
 
 class PatchPipetteStateManager(Qt.QObject):
@@ -128,15 +126,10 @@
         cls.profiles[name] = config
 
     @classmethod
-<<<<<<< HEAD
-    def getStateConfig(cls, state: str, profile: Union[str, None]):
-        """Return the configuration options for the given state and profile, or just the defaults if no profile is specified.
-=======
     def getStateConfig(cls, state: str, profile: Optional[str]):
         """
         Return the configuration options for the given state and profile, or just the defaults if no profile is
         specified.
->>>>>>> 72e8bf99
         """
         if profile is None:
             config = {}
