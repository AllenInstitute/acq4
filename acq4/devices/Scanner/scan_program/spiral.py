from __future__ import division
import weakref
import numpy as np
import scipy.interpolate
from PyQt4 import QtCore, QtGui

import acq4.pyqtgraph as pg
import acq4.pyqtgraph.parametertree.parameterTypes as pTypes
from acq4.pyqtgraph.parametertree import Parameter, ParameterTree, ParameterItem, registerParameterType
from .component import ScanProgramComponent



class SpiralScanComponent(ScanProgramComponent):
    """
    Scans the laser in the shape of an elliptical spiral.    
    """    
    name = 'spiral'
    def __init__(self, scanProgram):
        ScanProgramComponent.__init__(self, scanProgram)
        self.ctrl = SpiralScanControl(self)

    def ctrlParameter(self):
        """
        The Parameter set (see acq4.pyqtgraph.parametertree) that allows the 
        user to configure this component.
        """
        return self.ctrl.parameters()
    
    def graphicsItems(self):
        """
        A list of GraphicsItems to be displayed in a camera module or image
        analysis module. These show the location and shape of the scan 
        component, and optionally offer user interactivity to define the shape.
        """
        return self.ctrl.getGraphicsItems()

    def generateVoltageArray(self, array):
        """
        Generate mirror voltages for this scan component and store inside
        *array*. Returns the start and stop indexes used by this component.
        """
        # NOTE: point should have constant speed regardless of radius.
<<<<<<< HEAD
        ss = SpiralScan()
        ss.restoreState(cmd['scanInfo'])
        
        mapper = lambda x, y: dev.mapToScanner(x, y, cmd['laser'])
        ss.writeArray(array.T, mapper) # note RectScan expects (N,2), whereas Program provides (2,N)
        return ss.indexBounds
=======
        return self.ctrl.writeArray(array, self.mapToScanner)
>>>>>>> dc10c673
        
    def generatePosCmd(self, array):
        """
        Generate the position commands for this scan component and store
        inside *array*.
        
        """
        raise NotImplementedError()

    def scanMask(self):
        return self.ctrl.scanMask()


class SpiralScanROI(pg.ROI):
    def __init__(self, pos=None, radius=None, **args):
        self.angles = [0, 8 * np.pi]
        self.radii = [radius * 0.75, radius]
        self._path = None
        size = (radius*2,) * 2
        pg.ROI.__init__(self, pos, size, **args)
        self.aspectLocked = True
        self.addScaleHandle([0.5*2.**-0.5 + 0.5, 0.5*2.**-0.5 + 0.5], 
                            [0.5, 0.5], name='outer')        
        
    def setAngles(self, start, stop):
        self.angles = [start, stop]
        self._path = None
        self.update()
        
    def setRadii(self, start, stop):
        self.radii = [start, stop]
        self.setSize([stop*2, stop*2])
        self._path = None
    
    def stateChanged(self, finish=True):
        self._path = None
        pg.ROI.stateChanged(self, finish=finish)
    
    def paint(self, p, *args):
        if self._path is None:
            sg = SpiralGeometry(self.radii, self.angles)
            npts = min(5000, int(30 * abs(self.angles[1] - self.angles[0]) / np.pi))
            pts = sg.path(npts)
            self._path = pg.arrayToQPath(pts[:,0], pts[:,1])
        p.setRenderHint(QtGui.QPainter.Antialiasing)
        p.setPen(self.currentPen)
        p.drawPath(self._path)


class SpiralScanControl(QtCore.QObject):
    
    sigStateChanged = QtCore.Signal(object)
    
    def __init__(self, component):
        QtCore.QObject.__init__(self)
        ### These need to be initialized before the ROI is initialized because they are included in stateCopy(), which is called by ROI initialization.
        self.name = component.name
        self.component = weakref.ref(component)

        params = [
<<<<<<< HEAD
            dict(name='startTime', type='float', value=0.0, suffix='s', bounds=[0, None], siPrefix=True, step=10e-3),
            dict(name='duration', type='float', value=0.002, suffix='s', bounds=[1e-6, None], siPrefix=True, step=1e-3),
            dict(name='radius', type='float', value=10e-6, suffix='m', siPrefix=True, bounds=[1e-6, None], step=1e-6),
=======
            dict(name='startTime', type='float', value=0, suffix='s', siPrefix=True, bounds=[0., None], step=1e-2),
            dict(name='duration', type='float', value=0.002, suffix='s', bounds=[1e-6, None], siPrefix=True, step=1e-3),
            dict(name='radius', type='float', value=1e-5, suffix='m', siPrefix=True, bounds=[1e-6, None], step=1e-6),
>>>>>>> dc10c673
            dict(name='thickness', type='float', value=25, suffix='%', bounds=[0, 100], step=1),
            dict(name='spacing', type='float', value=0.5e-6, suffix='m', siPrefix=True, step=0.1e-6, bounds=[1e-7, None]),
            dict(name='speed', type='float', readonly=True, value=0, suffix='m/ms', siPrefix=True),
        ]
        self.params = pTypes.SimpleParameter(name='spiral_scan', type='bool', value=True, 
                                             removable=True, renamable=True, children=params)
        
        self.roi = SpiralScanROI(pos=[0.0, 0.0], radius=self.params['radius'])

        self.params.sigTreeStateChanged.connect(self.paramsChanged)
        self.roi.sigRegionChanged.connect(self.roiChanged)
        self.paramsChanged()
        
    def getGraphicsItems(self):
        return [self.roi]

    def isActive(self):
        return self.params.value()
    
    def setVisible(self, vis):
        self.roi.setVisible(vis)
    
    def parameters(self):
        return self.params

    def paramsChanged(self, param=None, changes=None):
<<<<<<< HEAD
        state = self.generateTask()['scanInfo']
        self.roi.setRadii(*state['radii'])
        self.roi.setAngles(*state['angles'])
=======
        sg = self.spiralGeometry()
>>>>>>> dc10c673
        
        self.roi.setRadii(*sg.radii)
        self.roi.setAngles(*sg.angles)
        
        self.params['speed'] = 1e-3 * sg.length() / self.params['duration']
        self.update()
        
    def update(self):
        pass
    
    def roiChanged(self):
        # read the ROI size and repost in the parameter tree
        state = self.roi.getState()
        w, h = state['size']
        self.params['radius'] = w / 2.
        
    def spiralGeometry(self):
        """Return a SpiralGeometry instance corresponding to the parameter
        state.
        """
        # Compute radii and angles from parameters
        outer = self.params['radius']
        inner = outer - (outer * self.params['thickness'] / 100.)
        spacing = self.params['spacing']
        turns = (outer - inner) / spacing
        a0 = 0
        a1 = 2 * np.pi * turns
        radii = (inner, outer)
        angles = (a0, a1)
        
        return SpiralGeometry(radii, angles)

    def writeArray(self, array, mapping=None):
        # Compute start/end indexes
        start, npts = self._arrayIndexes()
        
        # Generate spiral path
        sg = self.spiralGeometry()
        path = sg.path(npts, uniform=True)
        
        # Move to center position
        center = self.roi.mapToView(self.roi.pos() + self.roi.size()/2.)
        path += np.array([center.x(), center.y()])
        
        # map to scanner voltage and write into array
        x, y = (path[:, 0], path[:, 1])
        if mapping is not None:
            x, y = mapping(x, y)
        array[start:start+npts, 0] = x
        array[start:start+npts, 1] = y
        
        return start, start + npts
    
    def _arrayIndexes(self):
        rate = self.component().program().sampleRate
        npts = self.params['duration'] * rate
        start = self.params['startTime'] * rate
        return start, npts

    def scanMask(self):
        mask = np.zeros(self.component().program().numSamples, dtype=bool)
        start, npts = self._arrayIndexes()
        mask[start:start+npts] = True
        return mask


class SpiralGeometry(object):
    """Class used for computing information about spiral scan geometry.
    
    Parameters
    ----------
    radii : tuple
        Inner and outer spiral radii (in m)
    angles : tuple
        Start and end angles (in radians) corresponding to inner and outer
        radii, respectively. An angle of 0 points along the x axis and positive
        angles turn counter-clockwise. The number of spiral turns is determined
        by the difference between the end and start angles.
    """
    def __init__(self, radii=None, angles=None):
        self.state = {
            'pos': (0, 0),
            'radii': radii,
            'angles': angles,
            'startTime': 0,
            'duration': 2e-3,
            'repeat': 1,
            'repeatPeriod': 0,
        }

        # self.pos = pos
        self.radii = radii
        self.angles = angles


    def writeArray(self, array, mapping=None):
        """
        Given a (N,2) array, write the scan path into the 
        array region(s) used by this component.
        
        The optional *mapping* argument provides a callable that maps from 
        global position to another coordinate system (eg. mirror voltage).
        It must accept two arrays as arguments: (x, y)
        """


    def writeMask(self, array):
        """
        Write 1s into the array in the active region of the scan.
        This is used to indicate the part of the scan when the laser should be enabled. 

        For spiral scans, the entire array is made active.
        """
        array[:] = 1


    def saveState(self):
        """
        Save the state of this component to a dictionary.
        """

    def restoreState(self, state):
        """
        Restore the state of this component 
        """
        
    def length(self):
        """Return exact length of spiral.
        """
        u = self.pitch()
        return self.spiralLength(self.radii[1], u) - self.spiralLength(self.radii[0], u)

    @staticmethod
    def spiralLength(r, u):
        """Length of spiral given radius and pitch. 
        """
        a = r / u
        return 0.5 * u * (a * (a**2 + 1)**0.5 + np.arcsinh(a))

    def pitch(self):
        """Return the difference in radius for one complete turn.
        """
        return (self.radii[1] - self.radii[0]) / (self.angles[1] - self.angles[0])

    def path(self, npts=None, uniform=True):
        """Generate *npts* x/y points along the path of the spiral.
        
        If *uniform* is True, then all returned points are equally spaced along
        the length of the spiral (this is used for generating scanner
        voltages).
        
        If *uniform* is False, then the returned path points have equal angular
        spacing (this is faster to compute; used only for generating spiral 
        graphics).
        """
        radii = self.radii
        angles = self.angles
        r = np.linspace(radii[0], radii[1], npts)
        theta = np.linspace(angles[0], angles[1], npts)
        pts = np.empty((npts, 2))
        pts[:, 0] = r * np.cos(theta) + radii[1]
        pts[:, 1] = r * np.sin(theta) + radii[1]
        
        if uniform:
            # Resample to have uniform length. 
            # An analytic solution would be preferred, but there might not be one..
            
            # First compute length at every sample on the spiral
            u = self.pitch()
            l1 = self.spiralLength(r, u) - self.spiralLength(radii[0], u)
            
            # Now resample points to have uniform spacing
            l2 = np.linspace(0, l1[-1], npts)
            pts = scipy.interpolate.griddata(l1, pts, l2, method='linear')
        
        return pts
        <|MERGE_RESOLUTION|>--- conflicted
+++ resolved
@@ -41,16 +41,7 @@
         *array*. Returns the start and stop indexes used by this component.
         """
         # NOTE: point should have constant speed regardless of radius.
-<<<<<<< HEAD
-        ss = SpiralScan()
-        ss.restoreState(cmd['scanInfo'])
-        
-        mapper = lambda x, y: dev.mapToScanner(x, y, cmd['laser'])
-        ss.writeArray(array.T, mapper) # note RectScan expects (N,2), whereas Program provides (2,N)
-        return ss.indexBounds
-=======
         return self.ctrl.writeArray(array, self.mapToScanner)
->>>>>>> dc10c673
         
     def generatePosCmd(self, array):
         """
@@ -111,15 +102,9 @@
         self.component = weakref.ref(component)
 
         params = [
-<<<<<<< HEAD
             dict(name='startTime', type='float', value=0.0, suffix='s', bounds=[0, None], siPrefix=True, step=10e-3),
             dict(name='duration', type='float', value=0.002, suffix='s', bounds=[1e-6, None], siPrefix=True, step=1e-3),
             dict(name='radius', type='float', value=10e-6, suffix='m', siPrefix=True, bounds=[1e-6, None], step=1e-6),
-=======
-            dict(name='startTime', type='float', value=0, suffix='s', siPrefix=True, bounds=[0., None], step=1e-2),
-            dict(name='duration', type='float', value=0.002, suffix='s', bounds=[1e-6, None], siPrefix=True, step=1e-3),
-            dict(name='radius', type='float', value=1e-5, suffix='m', siPrefix=True, bounds=[1e-6, None], step=1e-6),
->>>>>>> dc10c673
             dict(name='thickness', type='float', value=25, suffix='%', bounds=[0, 100], step=1),
             dict(name='spacing', type='float', value=0.5e-6, suffix='m', siPrefix=True, step=0.1e-6, bounds=[1e-7, None]),
             dict(name='speed', type='float', readonly=True, value=0, suffix='m/ms', siPrefix=True),
@@ -146,13 +131,7 @@
         return self.params
 
     def paramsChanged(self, param=None, changes=None):
-<<<<<<< HEAD
-        state = self.generateTask()['scanInfo']
-        self.roi.setRadii(*state['radii'])
-        self.roi.setAngles(*state['angles'])
-=======
         sg = self.spiralGeometry()
->>>>>>> dc10c673
         
         self.roi.setRadii(*sg.radii)
         self.roi.setAngles(*sg.angles)
