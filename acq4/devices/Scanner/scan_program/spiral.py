--- conflicted
+++ resolved
@@ -49,22 +49,12 @@
         *array*. Returns the start and stop indexes used by this component.
         """
         # NOTE: point should have constant speed regardless of radius.
-<<<<<<< HEAD
-        raise NotImplementedError()
         ss = SpiralScan()
         ss.restoreState(cmd['scanInfo'])
         
         mapper = lambda x, y: dev.mapToScanner(x, y, cmd['laser'])
         ss.writeArray(array.T, mapper) # note RectScan expects (N,2), whereas Program provides (2,N)
         return ss.indexBounds
-=======
-        rs = RectScan()
-        rs.restoreState(cmd['scanInfo'])
-        
-        mapper = lambda x, y: dev.mapToScanner(x, y, cmd['laser'])
-        rs.writeArray(array.T, mapper) # note RectScan expects (N,2), whereas Program provides (2,N)
-        return rs.scanOffset, rs.scanOffset + rs.scanStride[0]
->>>>>>> b5aba9dd
         
     def generatePosCmd(self, array):
         """
@@ -123,10 +113,11 @@
         self.component = weakref.ref(component)
 
         params = [
+            dict(name='startTime', type='float', value=0.0, suffix='s', bounds=[0, None], siPrefix=True, step=10e-3),
+            dict(name='duration', type='float', value=0.002, suffix='s', bounds=[1e-6, None], siPrefix=True, step=1e-3),
             dict(name='radius', type='float', value=2e-5, suffix='m', siPrefix=True, bounds=[1e-6, None], step=1e-6),
             dict(name='thickness', type='float', value=25, suffix='%', bounds=[0, 100], step=1),
             dict(name='spacing', type='float', value=2e-6, suffix='m', siPrefix=True, step=0.5e-6, bounds=[1e-7, None]),
-            dict(name='duration', type='float', value=0.002, suffix='s', bounds=[1e-6, None], siPrefix=True, step=1e-3),
             dict(name='speed', type='float', readonly=True, value=0, suffix='m/ms', siPrefix=True),
         ]
         self.params = pTypes.SimpleParameter(name='spiral_scan', type='bool', value=True, 
@@ -303,26 +294,4 @@
             pts = scipy.interpolate.griddata(l1, pts, l2, method='linear')
         
         return pts
-<<<<<<< HEAD
-        
-
-class SpiralScanParameter(pTypes.SimpleParameter):
-    """
-    Parameter used to control spiral scanning settings.
-    """
-    def __init__(self):
-        fixed = [{'name': 'fixed', 'type': 'bool', 'value': True}] # child of parameters that may be determined by the user
-        params = [
-            dict(name='startTime', type='float', value=0.0, suffix='s', bounds=[0, None], siPrefix=True, step=10e-3),
-            dict(name='duration', type='float', value=0.002, suffix='s', bounds=[1e-6, None], siPrefix=True, step=1e-3),
-            dict(name='radius', type='float', value=2e-5, suffix='m', siPrefix=True, bounds=[1e-6, None], step=1e-6),
-            dict(name='thickness', type='float', value=25, suffix='%', bounds=[0, 100], step=1),
-            dict(name='spacing', type='float', value=2e-6, suffix='m', siPrefix=True, step=0.5e-6, bounds=[1e-7, None]),
-            dict(name='speed', type='float', readonly=True, value=0, suffix='m/ms', siPrefix=True),
-        ]
-        pTypes.SimpleParameter.__init__(self, name='spiral_scan', type='bool', value=True, removable=True, renamable=True, children=params)
-
-        #self.sigTreeStateChanged.connect(self.updateSystem)
-=======
-        
->>>>>>> b5aba9dd
+        