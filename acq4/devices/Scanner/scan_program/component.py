from PyQt4 import QtGui, QtCore
import weakref


class ScanProgramComponent:
    """
    Base class for all components that make up a scan program.
    
    Provides the following services:
    
    * Simple GUI for generating task command
    * Draws interactive representation of command in camera module
    * Convert task command to mirror voltage command
    * Save / restore functionality
    * Masking arrays for controlling laser power
    * Extraction and analysis of imaging data generated during a scan
    
    """
    
    name = None  # Must be the string used to identify this component
                 # in the task command structure.
                 
    def __init__(self, scanProgram):
        self._laser = None
        self.params = None
        self.program = weakref.ref(scanProgram)

    def setLaser(self, laser):
        self._laser = laser

    @property
    def laser(self):
        if self._laser is None:
            return self.program().laser
        else:
            return self._laser

    def samplingChanged(self):
        """Called by parent ScanProgram when any sampling parameters have
        changed.
        """
        pass
        
    def isActive(self):
        """Return True if this component is currently active.
        """
        return self.ctrlParameter().value()
        
    def ctrlParameter(self):
        """
        The Parameter set (see acq4.pyqtgraph.parametertree) that allows the 
        user to configure this component.
        """
        raise NotImplementedError()
    
    def graphicsItems(self):
        """
        A list of GraphicsItems to be displayed in a camera module or image
        analysis module. These show the location and shape of the scan 
        component, and optionally offer user interactivity to define the shape.
        """
        raise NotImplementedError()

    def mapToScanner(self, x, y):
        """Map from global coordinates to scan mirror voltages, using the
        ScanProgram to provide the mapping.
        """
        return self.program().scanner.mapToScanner(x, y, self.laser.name())

    def generateTask(self):
        """
        Generate the task structure that fully describes the behavior of this 
        component.
        """
        raise NotImplementedError()
        
    def generateVoltageArray(self, array):
        """Generate mirror voltages for this scan component and store inside
        *array*. Returns the start and stop indexes used by this component.
        """
        raise NotImplementedError()
        
    def generatePosArray(self, array):
        """
        Generate the position commands for this scan component and store
        inside *array*.
        """
        raise NotImplementedError()

    def scanMask(self):
        """Return a boolean array indicating regions where this component 
        drives the scan mirrors.
        """
        raise NotImplementedError()

<<<<<<< HEAD

class ComponentScanGenerator(object):
    """Class responsible for computing and saving information about the geometry
    of the scan.
    """
    def writeArray(self, array, mapping=None):
        """
        Given a (N,2) array, write the scan path into the 
        array region(s) used by this component.
        
        The optional *mapping* argument provides a callable that maps from 
        global position to another coordinate system (eg. mirror voltage).
        It must accept two arrays as arguments: (x, y)
        """

    def writeMask(self, array):
        """
        Write 1s into the array in the active region of the scan.
        This is used to indicate the part of the scan when the laser should be enabled. 
        """
        offset = self.activeOffset
        shape = self.activeShape
        stride = self.activeStride
        
        target = pg.subArray(array, offset, shape, stride)
        target[:] = 1

=======
    def laserMask(self):
        """Return boolean array indicating regions where this component intends
        the laser to be active. 
        
        By default, this returns the output of scanMask().
        """
        return self.scanMask()
>>>>>>> dc10c673
<|MERGE_RESOLUTION|>--- conflicted
+++ resolved
@@ -93,40 +93,10 @@
         """
         raise NotImplementedError()
 
-<<<<<<< HEAD
-
-class ComponentScanGenerator(object):
-    """Class responsible for computing and saving information about the geometry
-    of the scan.
-    """
-    def writeArray(self, array, mapping=None):
-        """
-        Given a (N,2) array, write the scan path into the 
-        array region(s) used by this component.
-        
-        The optional *mapping* argument provides a callable that maps from 
-        global position to another coordinate system (eg. mirror voltage).
-        It must accept two arrays as arguments: (x, y)
-        """
-
-    def writeMask(self, array):
-        """
-        Write 1s into the array in the active region of the scan.
-        This is used to indicate the part of the scan when the laser should be enabled. 
-        """
-        offset = self.activeOffset
-        shape = self.activeShape
-        stride = self.activeStride
-        
-        target = pg.subArray(array, offset, shape, stride)
-        target[:] = 1
-
-=======
     def laserMask(self):
         """Return boolean array indicating regions where this component intends
         the laser to be active. 
         
         By default, this returns the output of scanMask().
         """
-        return self.scanMask()
->>>>>>> dc10c673
+        return self.scanMask()