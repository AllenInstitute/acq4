--- conflicted
+++ resolved
@@ -1393,10 +1393,7 @@
     def generateProtocol(self):
         points=self.roi.listPoints() # in local coordinates local to roi.
         points = [self.roi.mapToView(p) for p in points] # convert to view points (as needed for scanner)
-<<<<<<< HEAD
-=======
         points = [(p.x(), p.y()) for p in points]   ## make sure we can write this data to HDF5 eventually..
->>>>>>> f9de97d7
         return {'type': 'multipleLineScan', 'active': self.isActive(), 'points': points, 'startTime': self.params['startTime'], 'sweepSpeed': self.params['sweepSpeed'], 
                 'endTime': self.params['endTime'], 'interSweepSpeed': self.params['interSweepSpeed'], 'nScans': self.params['nScans']}
                 
