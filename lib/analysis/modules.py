# -*- coding: utf-8 -*-
from lib.Manager import getManager
from metaarray import *
from pyqtgraph.ImageView import *
from pyqtgraph.GraphicsView import *
from pyqtgraph.graphicsItems import *
from pyqtgraph.graphicsWindows import *
from pyqtgraph.PlotWidget import *
from pyqtgraph.functions import *
from Canvas import Canvas
from UncagingControlTemplate import *
from StdpCtrlTemplate import *
from PyQt4 import QtCore, QtGui
from functions import *
from SpinBox import *
from debug import *
from DictView import DictView
from scipy import stats, signal
from numpy import log
from WidgetGroup import *


class UncagingSpot(QtGui.QGraphicsEllipseItem):
    def __init__(self, source=None): #source is directory handle for single-stimulus spots
        QtGui.QGraphicsEllipseItem.__init__(self, 0, 0, 1, 1)
        self.source = source
        self.index = None
        self.position = None
        self.size = None
        self.laserTime = None
        self.sourceItems = []   ## points to source spots if this is an average
        

        

from EventDetectionCtrlTemplate import *

class EventMatchWidget(QtGui.QSplitter):
    def __init__(self):
        QtGui.QSplitter.__init__(self)
        
        ## set up GUI
        self.hsplitter = QtGui.QSplitter()
        self.addWidget(self.hsplitter)
        self.setOrientation(QtCore.Qt.Vertical)
        self.hsplitter.setOrientation(QtCore.Qt.Horizontal)
        self.analysisPlot = PlotWidget()
        self.addWidget(self.analysisPlot)
        self.dataPlot = PlotWidget()
        self.addWidget(self.dataPlot)
        
        self.analysisPlot.registerPlot('UncagingAnalysis')
        self.dataPlot.registerPlot('UncagingData')
        self.analysisPlot.setXLink('UncagingData')
        
        self.ctrlWidget = QtGui.QWidget()
        self.hsplitter.addWidget(self.ctrlWidget)
        self.ctrl = Ui_EventDetectionCtrlForm()
        self.ctrl.setupUi(self.ctrlWidget)
        
        self.templatePlot = PlotWidget()
        self.hsplitter.addWidget(self.templatePlot)
        
        #self.ctrlLayout = QtGui.QFormLayout()
        #self.ctrlWidget.setLayout(self.ctrlLayout)
        
        self.ctrl.lowPassSpin.setOpts(dec=True, step=0.2, bounds=[0, None], suffix='Hz', siPrefix=True)
        self.ctrl.highPassSpin.setOpts(dec=True, step=0.2, bounds=[0, None], suffix='Hz', siPrefix=True)
        self.ctrl.expDeconvolveSpin.setOpts(dec=True, step=0.1, bounds=[0, None], suffix='s', siPrefix=True)
        #self.tauSpin = SpinBox(log=True, step=0.1, bounds=[0, None], suffix='s', siPrefix=True)
        #self.tauSpin.setValue(0.01)
        #self.lowPassSpin = SpinBox(log=True, step=0.1, bounds=[0, None], suffix='Hz', siPrefix=True)
        #self.lowPassSpin.setValue(200.0)
        #self.thresholdSpin = SpinBox(log=True, step=0.1, bounds=[0, None])
        #self.thresholdSpin.setValue(10.0)
        #self.ctrlLayout.addRow("Low pass", self.lowPassSpin)
        #self.ctrlLayout.addRow("Decay const.", self.tauSpin)
        #self.ctrlLayout.addRow("Threshold", self.thresholdSpin)
        
        #QtCore.QObject.connect(self.tauSpin, QtCore.SIGNAL('valueChanged(double)'), self.tauChanged)
        #QtCore.QObject.connect(self.lowPassSpin, QtCore.SIGNAL('valueChanged(double)'), self.lowPassChanged)
        #QtCore.QObject.connect(self.thresholdSpin, QtCore.SIGNAL('valueChanged(double)'), self.thresholdChanged)
        QtCore.QObject.connect(self.ctrl.detectMethodCombo, QtCore.SIGNAL('currentIndexChanged(int)'), self.ctrl.detectMethodStack.setCurrentIndex)
        self.analysisEnabled = True
        self.events = []
        self.data = []
        
        self.stateGroup = WidgetGroup(self)
        
        QtCore.QObject.connect(self.stateGroup, QtCore.SIGNAL('changed'), self.recalculate)        
        
    def widgetGroupInterface(self):
        return (None, None, None, True) ## Just tells self.stateGroup to automatically add all children
        
    #def stateChanged(self):
        #self.emit(QtCore.SIGNAL('stateChanged'))
        #self.recompute()
        
    def enableAnalysis(self, b):
        if b == self.analysisEnabled:
            return
        self.analysisEnabled = b
        
        if b:
            self.recalculate()
            self.templatePlot.show()
            self.analysisPlot.show()
            self.ctrlWidget.show()
        else:
            self.templatePlot.hide()
            self.analysisPlot.hide()
            self.ctrlWidget.hide()
        
    def setData(self, data):
        self.data = data
        self.recalculate()
        
    def recalculate(self):
        self.events = self.processData(self.data, display=True)
        self.emit(QtCore.SIGNAL('outputChanged'), self)
        #print "Events:", self.events
        ##display events
        
    def getEvents(self):
        return self.events
        
    def preprocess(self, data):
        """Run all selected preprocessing steps on data, return the resulting array"""
        orig = data
        dt = data.xvals('Time')[1] - data.xvals('Time')[0]
        
        if self.ctrl.denoiseCheck.isChecked():
            data = denoise(data)
            
        if self.ctrl.lowPassCheck.isChecked():
            data = lowPass(data, self.ctrl.lowPassSpin.value(), dt=dt)
        if self.ctrl.highPassCheck.isChecked():
            data = highPass(data, self.ctrl.highPassSpin.value(), dt=dt)
            
        if self.ctrl.expDeconvolveCheck.isChecked():
            data = diff(data) * self.ctrl.expDeconvolveSpin.value() / dt + data[:-1]
        
        if self.ctrl.detrendCheck.isChecked():
            if self.ctrl.detrendMethodCombo.currentText() == 'Linear':
                data = signal.detrend(data)
            elif self.ctrl.detrendMethodCombo.currentText() == 'Adaptive':
                data = removeBaseline(data, dt=dt)
            else:
                raise Exception("detrend method not yet implemented.")
        #data = MetaArray(data, info=orig.infoCopy())
        
        return data
                
        #d1 = lowPass(d, self.lowPassSpin.value())
        ##p.mark('lowpass')
        #d2 = d1.view(ndarray) - measureBaseline(d1)
        ##p.mark('subtract baseline')
        #dt = d.xvals('Time')[1] - d.xvals('Time')[0]
        ##p.mark('dt')
        #d3 = diff(d2) * self.tauSpin.value() / dt + d2[:-1]
        ##p.mark('deconvolve')
        #d4 = removeBaseline(d3, dt=dt)
        ##p.mark('remove baseline')
        ##d4 = d3
        
        
    def findEvents(self, data):
        """Locate events in the data based on GUI settings selected."""
        #dt = data.xvals('Time')[1] - data.xvals('Time')[0]
        if self.ctrl.detectMethodCombo.currentText() == 'Stdev. Threshold':
            stdev = data.std()
            mask = abs(data) > stdev * self.ctrl.stThresholdSpin.value()
            starts = argwhere(mask[1:] * (1-mask[:-1]))[:,0]
            ends = argwhere((1-mask[1:]) * mask[:-1])[:,0]
            if len(ends) > 0 and len(starts) > 0:
                if ends[0] < starts[0]:
                    ends = ends[1:]
                if starts[-1] > ends[-1]:
                    starts = starts[:-1]
                
                
            lengths = ends-starts
            events = empty(starts.shape, dtype=[('start',int), ('len',float), ('sum',float), ('peak',float)])
            events['start'] = starts
            events['len'] = lengths
            
            for i in range(len(starts)):
                d = data[starts[i]:ends[i]]
                events['sum'][i] = d.sum()
                if events['sum'][i] > 0:
                    peak = events['sum'][i].max()
                else:
                    peak = events['sum'][i].min()
                events['peak'][i] = peak
            
        elif self.ctrl.detectMethodCombo.currentText() == 'Zero-crossing':
            events = findEvents(data, noiseThreshold=self.ctrl.zcSumThresholdSpin.value())
        elif self.ctrl.detectMethodCombo.currentText() == 'Clements-Bekkers':
            rise = self.ctrl.cbRiseTauSpin.value()
            decay = self.ctrl.cbFallTauSpin.value()
            template = expTemplate(dt, rise, decay, rise*2, (rise+decay)*4)
            events = cbTemplateMatch(data, template, self.ctrl.cbThresholdSpin.value())
        else:
            raise Exception("Event detection method not implemented yet.")
        return events
        
    def processData(self, data, display=False):
        """Returns a list of record arrays - each record array contains the events detected in one trace.
                Arguments:
                    data - a list of traces"""
        if display:
            self.analysisPlot.clear()
            self.dataPlot.clear()
            self.templatePlot.clear()
            self.tickGroups = []
        events = []

        for i in range(len(data)):
            if display:
                color = float(i)/(len(data))*0.7
                pen = mkPen(hsv=[color, 0.8, 0.7])
                self.dataPlot.plot(data[i], pen=pen)
        
                    
        if not self.analysisEnabled:
            return []
        
        for i in range(len(data)):
            #p.mark('start trace %d' % i)
            d = data[i]
            ppd = self.preprocess(d)
            timeVals = d.xvals('Time')[:len(ppd)]  ## preprocess may have shortened array, make sure time matches
            
            eventList = self.findEvents(ppd)
            eventList = eventList[:200]   ## Only take first 200 events to avoid overload
            #p.mark('find events')
            #print eventList
            events.append(eventList)
            if display:
                color = float(i)/(len(data))*0.7
                pen = mkPen(hsv=[color, 0.8, 0.7])
                
                self.analysisPlot.plot(ppd, x=timeVals, pen=pen)
                tg = VTickGroup(view=self.analysisPlot)
                tg.setPen(pen)
                tg.setYRange([0.8, 1.0], relative=True)
                tg.setXVals(d.xvals('Time')[eventList['start']])
                #print "set tick locations:", timeVals[eventList['start']]
                self.tickGroups.append(tg)
                self.analysisPlot.addItem(tg)
                
                ## generate triggered stacks for plotting
                stack = triggerStack(d, eventList['start'], window=[-100, 200])
                negPen = mkPen([0, 0, 200])
                posPen = mkPen([200, 0, 0])
                #print stack.shape
                for j in range(stack.shape[0]):
                    base = median(stack[j, 80:100])
                    
                    if eventList[j]['sum'] > 0:
                        scale = stack[j, 100:100+eventList[j]['len']].max() - base
                        pen = posPen
                        params = {'sign': 1}
                    else:
                        length = eventList[j]['len']
                        if length < 1:
                            length = 1
                        scale = base - stack[j, 100:100+length].min()
                        pen = negPen
                        params = {'sign': -1}
                    self.templatePlot.plot((stack[j]-base) / scale, pen=pen, params=params)
        
        return events
        
        
    #def tauChanged(self):
    #    self.recalculate()
    #    
    #def lowPassChanged(self):
    #    self.recalculate()
    #    
    #def thresholdChanged(self):
    #    self.recalculate()
    #    
    #def setTau(self, val):
    #    self.tauSpin.setValue(val)
    #    
    #def setLowPass(self, val):
    #    self.lowPassSpin.setValue(val)
    #    
    #def setThreshold(self, val):
    #    self.thresholdSpin.setValue(val)
        
    def clear(self):
        self.analysisPlot.clear()
        self.templatePlot.clear()
        self.dataPlot.clear()
        self.events = []
        self.data = []
        

class UncagingWindow(QtGui.QMainWindow):
    def __init__(self):
        QtGui.QMainWindow.__init__(self)
        self.cw = QtGui.QSplitter()
        self.cw.setOrientation(QtCore.Qt.Vertical)
        self.setCentralWidget(self.cw)
        bw = QtGui.QWidget()
        bwl = QtGui.QHBoxLayout()
        bw.setLayout(bwl)
        self.cw.addWidget(bw)
        self.addImgBtn = QtGui.QPushButton('Add Image')
        self.addScanBtn = QtGui.QPushButton('Add Scan')
        self.clearImgBtn = QtGui.QPushButton('Clear Images')
        self.clearScanBtn = QtGui.QPushButton('Clear Scans')
        self.defaultSize = 150e-6
        bwl.addWidget(self.addImgBtn)
        bwl.addWidget(self.clearImgBtn)
        bwl.addWidget(self.addScanBtn)
        bwl.addWidget(self.clearScanBtn)
        QtCore.QObject.connect(self.addImgBtn, QtCore.SIGNAL('clicked()'), self.addImage)
        QtCore.QObject.connect(self.addScanBtn, QtCore.SIGNAL('clicked()'), self.addScan)
        QtCore.QObject.connect(self.clearImgBtn, QtCore.SIGNAL('clicked()'), self.clearImage)
        QtCore.QObject.connect(self.clearScanBtn, QtCore.SIGNAL('clicked()'), self.clearScan)
        #self.layout = QtGui.QVBoxLayout()
        #self.cw.setLayout(self.layout)
        bwtop = QtGui.QSplitter()
        bwtop.setOrientation(QtCore.Qt.Horizontal)
        self.cw.insertWidget(1, bwtop)
        self.canvas = Canvas()
        QtCore.QObject.connect(self.canvas.view, QtCore.SIGNAL('mouseReleased'), self.canvasClicked)
        self.ctrl = Ui_UncagingControlWidget()
        self.ctrlWidget = QtGui.QWidget()
        bwtop.addWidget(self.ctrlWidget)
        self.ctrl.setupUi(self.ctrlWidget)
        bwtop.addWidget(self.canvas)
        self.scaleBar = ScaleBar(self.canvas.view, 1e-3, width = -5)
        self.scaleBar.setZValue(1000000)
        self.canvas.view.scene().addItem(self.scaleBar)
        self.colorScaleBar = ColorScaleBar(self.canvas.view, [10,150], [-10,-10])
        self.colorScaleBar.setZValue(1000000)
        self.canvas.view.scene().addItem(self.colorScaleBar)
        QtCore.QObject.connect(self.ctrl.recolorBtn, QtCore.SIGNAL('clicked()'), self.recolor)
        self.ctrl.directTimeSpin.setValue(4.0)
        self.ctrl.poststimTimeSpin.setRange(1.0, 1000.0)
        self.ctrl.colorSpin1.setValue(8.0)
        self.ctrl.colorSpin3.setValue(99)
        self.ctrl.poststimTimeSpin.setValue(300.0)
        self.ctrl.eventFindRadio.setChecked(True)
        self.ctrl.useSpontActCheck.setChecked(False)
        self.ctrl.gradientRadio.setChecked(True)
        self.ctrl.medianCheck.setChecked(True)
        
        
        
        #self.plot = PlotWidget()
        self.plot = EventMatchWidget()
        self.cw.addWidget(self.plot)
        
        ### Have changing the event detection parameters clear the analysisCache
            ##just a few now, should add more
        QtCore.QObject.connect(self.plot.ctrl.lowPassCheck, QtCore.SIGNAL('toggled()'), self.resetAnalysisCache)
        QtCore.QObject.connect(self.plot.ctrl.lowPassSpin, QtCore.SIGNAL('toggled()'), self.resetAnalysisCache)
        QtCore.QObject.connect(self.plot.ctrl.expDeconvolveCheck, QtCore.SIGNAL('toggled()'), self.resetAnalysisCache)
        QtCore.QObject.connect(self.plot.ctrl.expDeconvolveSpin, QtCore.SIGNAL('toggled()'), self.resetAnalysisCache)
        QtCore.QObject.connect(self.plot.ctrl.detrendCheck, QtCore.SIGNAL('toggled()'), self.resetAnalysisCache)
        QtCore.QObject.connect(self.plot.ctrl.zcSumThresholdSpin, QtCore.SIGNAL('toggled()'), self.resetAnalysisCache)
        
        
        self.z = 0
        self.resize(1000, 600)
        self.show()
        self.scanItems = []
        self.scanAvgItems = []
        self.imageItems = []
        self.currentTraces = []
        self.noiseThreshold = 2.0
        self.eventTimes = []
        self.analysisCache = empty(len(self.scanItems),
            {'names': ('eventsValid', 'eventList', 'preEvents', 'dirEvents', 'postEvents', 'stdev', 'preChargePos', 'preChargeNeg', 'dirCharge', 'postChargePos', 'postChargeNeg'),
             'formats':(object, object, object, object, object, float, float, float, float, float, float)})
        
        
    def addImage(self, img=None, fd=None):
        if img is None:
            fd = getManager().currentFile
            img = fd.read()
        if 'imagePosition' in fd.info():
            ps = fd.info()['pixelSize']
            pos = fd.info()['imagePosition']
        else:
            info = img.infoCopy()[-1]
            ps = info['pixelSize']
            pos = info['imagePosition']
            
        img = img.view(ndarray)
        if img.ndim == 3:
            img = img.max(axis=0)
        #print pos, ps, img.shape, img.dtype, img.max(), img.min()
        item = ImageItem(img)
        self.canvas.addItem(item, pos, scale=ps, z=self.z, name=fd.shortName())
        self.z += 1
        self.imageItems.append(item)

    def addScan(self):
        dh = getManager().currentFile
        if len(dh.info()['protocol']['params']) > 0:
            dirs = [dh[d] for d in dh.subDirs()]
        else:
            dirs = [dh]
        appendIndex = self.analysisCache.size
        a = empty(len(self.scanItems) + len(dirs), dtype = self.analysisCache.dtype)
        a[:appendIndex] = self.analysisCache
        self.analysisCache = a
        for d in dirs: #d is a directory handle
            #d = dh[d]
            if 'Scanner' in d.info() and 'position' in d.info()['Scanner']:
                pos = d.info()['Scanner']['position']
                if 'spotSize' in d.info()['Scanner']:
                    size = d.info()['Scanner']['spotSize']
                else:
                    size = self.defaultSize
                item = UncagingSpot(d)
                item.index = appendIndex
                self.analysisCache['eventsValid'][appendIndex] = False
                appendIndex += 1
                item.position = pos
                item.size = size
                item.setBrush(QtGui.QBrush(QtGui.QColor(100,100,200,0)))                 
                self.canvas.addItem(item, [pos[0] - size*0.5, pos[1] - size*0.5], scale=[size,size], z = self.z, name=[dh.shortName(), d.shortName()])
                self.scanItems.append(item)
                
                ## Find out if this spot is the "same" as any existing average spots
                avgSpot = None
                for s in self.scanAvgItems:
                    if s.size == size and abs(s.position[0] - pos[0]) < size/10. and abs(s.position[1] - pos[1]) < size/10.:
                        avgSpot = s
                        break
                    
                if avgSpot is None: 
                    ## If not, create a new average spot 
                    avgSpot = UncagingSpot()
                    avgSpot.position = pos
                    avgSpot.size = size
                    avgSpot.setBrush(QtGui.QBrush(QtGui.QColor(100,100,200, 100)))                 
                    self.canvas.addItem(avgSpot, [pos[0] - size*0.5, pos[1] - size*0.5], scale=[size,size], z = self.z+10000, name=["Averages", "spot%03d"%len(self.scanAvgItems)])
                    self.scanAvgItems.append(avgSpot)
                
                avgSpot.sourceItems.append(item)
                
            else:
                print "Skipping directory %s" %d.name()
        self.analysisCache = self.analysisCache[:appendIndex]    
        self.z += 1
        
    def clearImage(self):
        for item in self.imageItems:
            self.canvas.removeItem(item)
        self.imageItems = []
        
        
    def clearScan(self):
        for item in self.scanItems:
            self.canvas.removeItem(item)
        self.scanItems = []
        self.currentTraces = []
        self.eventTimes = []
        self.resetAnalysisCache()
        
    def resetAnalysisCache(self):
        self.analysisCache['eventsValid'] = False
        
    def recolor(self):
        #for i in self.scanItems:
            #color = self.spotColor(i)
            #i.setBrush(QtGui.QBrush(color))
        progressDlg = QtGui.QProgressDialog("Detecting events in all traces...", "Cancel", 0, 100)
        progressDlg.setWindowModality(QtCore.Qt.WindowModal)
        #self.progressDlg.setMinimumDuration(0)
        for n in range(len(self.scanItems)):
            i = self.scanItems[n]
            events, pre, direct, post, q, stdev = self.getEventLists(i)
            self.analysisCache[i.index]['eventList'] = events
            self.analysisCache[i.index]['eventsValid'] = True
            self.analysisCache[i.index]['preEvents'] = pre
            self.analysisCache[i.index]['dirEvents'] = direct
            self.analysisCache[i.index]['postEvents'] = post
            self.analysisCache[i.index]['stdev'] = stdev
            i.laserTime = q
            self.analyzeEvents(i)
            progressDlg.setValue(100.*float(n)/len(self.scanItems))
            QtGui.QApplication.instance().processEvents()
            if progressDlg.wasCanceled():
                progressDlg.setValue(100)
                return
        progressDlg.setValue(100)
        self.colorSpots()

            
    def getClampData(self, dh):
        """Returns a clamp.ma
                Arguments:
                    dh - a directory handle"""
        try:
            data = dh['Clamp1.ma'].read()
            #print "Loaded", dh['Clamp1.ma'].name()
        except:
            data = dh['Clamp2.ma'].read()
            #print "Loaded", dh['Clamp2.ma'].name()
        #if data.hasColumn('Channel', 'primary'):
        #    data = data['Channel': 'primary']
        #elif data.hasColumn('Channel', 'scaled'):
        #    data = data['Channel': 'scaled']
        if data._info[0]['name'] == 'Channel':   ### Stupid. Rename column to support some older files.
            cols = data._info[0]['cols']
            for i in range(len(cols)):
                if cols[i]['name'] == 'scaled':
                    cols[i]['name'] = 'primary'
            
        data['Channel':'primary'] = denoise(data['Channel':'primary'], threshold = 5)
        #data = removeBaseline(data)
        #data = lowPass(data, 2000)
        return data
        
        
    #def findEvents(self, data):
        #return findEvents(data, noiseThreshold=self.noiseThreshold)
    def getLaserTime(self, d):
        """Returns the time of laser stimulation in seconds.
                Arguments:
                    d - a directory handle"""
        q = d.getFile('Laser-UV.ma').read()['QSwitch']
        return argmax(q)/q.infoCopy()[-1]['rate']
        
    def getEventLists(self, i):
        #if not self.plot.analysisEnabled:
        #    return QtGui.QColor(100,100,200)
        data = self.getClampData(i.source)['Channel':'primary']
        if self.analysisCache[i.index]['eventsValid'] == False:
            #print "Recomputing events...."
            a = self.plot.processData([data])[0] #events is an array
            events = a[a['len'] > 2] #trying to filter out noise
        else:
            events = self.analysisCache[i.index]['eventList']
        #for i in range(len(events)):
        #    if events[i]['peak'] > (events[i]['sum'])/10:
        #        events= delete(events, events[i])
        #
        times = data.xvals('Time')
        self.eventTimes.extend(times[events['start']])
        q = self.getLaserTime(i.source)
        stimTime = q - 0.001
        dirTime = q + self.ctrl.directTimeSpin.value()/1000
        endTime = q + self.ctrl.poststimTimeSpin.value()/1000
        stimInd = argwhere((times[:-1] <= stimTime) * (times[1:] > stimTime))[0,0]
        dirInd = argwhere((times[:-1] <= dirTime) * (times[1:] > dirTime))[0,0]
        endInd = argwhere((times[:-1] <= endTime) * (times[1:] > endTime))[0,0]
        dt = times[1]-times[0]
        
        times = events['start']
        pre = events[times < stimInd]
        direct = events[(times > stimInd) * (times < dirInd)]
        post = events[(times > dirInd) * (times < endInd)]
        
        #pos = (post[post['sum'] > 0]['sum'].sum() / (endTime-dirTime)) - (pre[pre['sum'] > 0]['sum'].sum() / stimTime)
        #neg = -(post[post['sum'] < 0]['sum'].sum() / (endTime-dirTime)) - (pre[pre['sum'] < 0]['sum'].sum() / stimTime)
        
        #dir = (abs(direct['sum']).sum() / (dirTime-stimTime)) - (abs(pre['sum']).sum() / stimTime)
        
        stdev = data.std() / dt
        
        return events, pre, direct, post, q, stdev
        
    def analyzeEvents(self, item):
        pre = self.analysisCache[item.index]['preEvents']
        post = self.analysisCache[item.index]['postEvents']
        direct = self.analysisCache[item.index]['dirEvents']
        stimTime = item.laserTime - 0.001
        dirTime = item.laserTime + self.ctrl.directTimeSpin.value()/1000
        endTime = item.laserTime + self.ctrl.poststimTimeSpin.value()/1000
        
        if self.ctrl.useSpontActCheck.isChecked():
            pos = (post[post['sum'] > 0]['sum'].sum() / (endTime-dirTime)) - (pre[pre['sum'] > 0]['sum'].sum() / stimTime)
            neg = ((post[post['sum'] < 0]['sum'].sum() / (endTime-dirTime)) - (pre[pre['sum'] < 0]['sum'].sum() / stimTime))
            dir = (abs(direct['sum']).sum() / (dirTime-stimTime)) - (abs(pre['sum']).sum() / stimTime)
            self.analysisCache[item.index]['postChargePos'] = pos
            self.analysisCache[item.index]['postChargeNeg'] = neg
            self.analysisCache[item.index]['dirCharge'] = dir
        else:
            pos = (post[post['sum'] > 0]['sum'].sum() / (endTime-dirTime))
            neg = (post[post['sum'] < 0]['sum'].sum() / (endTime-dirTime))
            prePos = pre[pre['sum'] > 0]['sum'].sum() / stimTime
            preNeg = (pre[pre['sum'] < 0]['sum'].sum() / stimTime)
            self.analysisCache[item.index]['postChargePos'] = pos
            self.analysisCache[item.index]['postChargeNeg'] = neg
            self.analysisCache[item.index]['preChargePos'] = prePos
            self.analysisCache[item.index]['preChargeNeg'] = preNeg
            self.analysisCache[item.index]['dirCharge'] = 0
            
    def colorSpots(self):
        if self.ctrl.gradientRadio.isChecked():
            maxcharge = stats.scoreatpercentile(self.analysisCache['postChargeNeg'], per = self.ctrl.colorSpin1.value())
            spont = self.analysisCache['preChargeNeg'].mean()
            print "spont activity:", spont
            for item in self.scanAvgItems:
                if item.source is not None:  ## this is a single item
                    negCharge = self.analysisCache[item.index]['postChargeNeg']
                    numDirectEvents = len(self.analysisCache[item.index]['dirEvents'])
                    if numDirectEvents == 0:
                        directeventsflag = True
                    else:
                        directeventsflag = False
                else:    ## this is an average item
                    negCharges = array([self.analysisCache[i.index]['postChargeNeg'] for i in item.sourceItems])
                    numDirectEventses = array([len(self.analysisCache[i.index]['dirEvents']) for i in item.sourceItems])
                    if self.ctrl.medianCheck.isChecked():
                        if len(negCharges[negCharges < 0]) > len(negCharges)/2.0: ###Errs on side of false negatives, but averages all non-zero charges
                            negCharge = mean(negCharges[negCharges<0])
                            #numDirectEvents = median(numDirectEventses)
                        else:
                            negCharge = 0
                            #numDirectEvents = mean(numDirectEventses)
                    if len(numDirectEventses[numDirectEventses > 0]) > len(numDirectEventses)/2:
                        directeventsflag = True
                    else:
                        directeventsflag = False
                
                ## Set color based on strength of negative events
                color = self.ctrl.gradientWidget.getColor(clip(negCharge/maxcharge, 0, 1))
                if negCharge > spont:
                    color.setAlpha(100)
                

                ## Traces with no events are transparent
                if abs(negCharge) < 1e-16:
                    color = QtGui.QColor(0,0,0,0)
                
                

                ## Traces with events below threshold are transparent
                if negCharge >= stats.scoreatpercentile(self.analysisCache['postChargeNeg'][self.analysisCache['postChargeNeg'] < 0], self.ctrl.colorSpin3.value()):
                    color = QtGui.QColor(0,0,0,0)
                
                ## Direct events have white outlines
                if directeventsflag == True:
                    pen = mkPen(width = 2)
                    if abs(negCharge) < 1e-16: 
                        color = QtGui.QColor(0,0,0,200)
                else:
                    pen = QtGui.QPen()

                item.setBrush(QtGui.QBrush(color))
                item.setPen(pen)

                #print "Color set."
            self.colorScaleBar.show()

            self.colorScaleBar.setGradient(self.ctrl.gradientWidget.getGradient())
            self.colorScaleBar.setLabels({str(maxcharge):1,
                                          str(stats.scoreatpercentile(self.analysisCache['postChargeNeg'][self.analysisCache['postChargeNeg'] < 0], self.ctrl.colorSpin3.value())):0,
                                          "--spont":spont/(maxcharge - stats.scoreatpercentile(self.analysisCache['postChargeNeg'][self.analysisCache['postChargeNeg'] < 0], self.ctrl.colorSpin3.value()))})

        else:
            self.colorScaleBar.hide()
            for item in self.scanAvgItems:
                if item.source is not None:  ## this is a single item
                    items = [item]
                else:    ## this is an average item
                    items = item.sourceItems
                    #negCharges = array([self.analysisCache[i.index]['postChargeNeg'] for i in item.sourceItems]) 
                    #numDirectEventses = [len(self.analysisCache[i.index]['dirEvents']) for i in item.sourceItems]
                    
                postZPos = [self.analysisCache[i.index]['postChargePos'] / self.analysisCache[i.index]['stdev'] for i in items]
                postZNeg = [-self.analysisCache[i.index]['postChargeNeg'] / self.analysisCache[i.index]['stdev'] for i in items]
                dirZ = [self.analysisCache[i.index]['dirCharge']/self.analysisCache[i.index]['stdev'] for i in items]
                    
                red = clip(log(max(1.0, median(postZPos)+1))*255, 0, 255) 
                blue = clip(log(max(1.0, median(postZNeg)+1))*255, 0, 255)
                green = clip(log(max(1.0, min(dirZ)+1))*255, 0, 255)
                color = QtGui.QColor(red, green, blue, max(red, green, blue))
            
                item.setBrush(QtGui.QBrush(color))
                #item.setPen(pen)
            
            

   
    def canvasClicked(self, ev):
        ###should probably make mouseClicked faster by using cached data instead of calling processData in eventFinderWidget each time
        """Makes self.currentTraces a list of data corresponding to items on a canvas under a mouse click. Each list item is a tuple where the first element
           is an array of clamp data, and the second is the directory handle for the Clamp.ma file."""
        spots = self.canvas.view.items(ev.pos())
        self.currentTraces = []
        for i in spots:
            d = self.loadTrace(i)
            if d is not None:
                self.currentTraces.append(d)
            #if hasattr(i, 'source') and i.source is not None:
                #print 'postEvents:', self.analysisCache[i.index]['postEvents']
                #print 'postChargeNeg:', self.analysisCache[i.index]['postChargeNeg']
        self.plot.setData([i[0]['Channel':'primary'] for i in self.currentTraces])
        

        
    def loadTrace(self, item):
        """Returns a tuple where the first element is a clamp.ma, and the second is its directory handle."""
        if not hasattr(item, 'source') or item.source is None:
            return
        dh = item.source
        data = self.getClampData(dh)
        return data, dh
        
class STDPWindow(UncagingWindow):
    ###NEED:  add labels to LTP plot?, figure out how to get/display avg epsp time and avg spike time, 
    def __init__(self):
        UncagingWindow.__init__(self)
        bwtop = QtGui.QSplitter()
        bwtop.setOrientation(QtCore.Qt.Horizontal)
        self.cw.insertWidget(1, bwtop)
        self.LTPplot = PlotWidget()
        self.line = InfiniteLine(self.LTPplot, 1.0, movable = True)
        self.LTPplot.addItem(self.line)
        self.latencies = {}
        self.dictView = DictView(self.latencies)
        bwtop.addWidget(self.canvas)
        bwtop.addWidget(self.LTPplot)
        bwtop.addWidget(self.dictView)
        bwbottom = QtGui.QSplitter()
        bwbottom.setOrientation(QtCore.Qt.Horizontal)
        self.cw.insertWidget(2, bwbottom)
        self.stdpCtrl = Ui_StdpCtrlWidget()
        self.stdpCtrlWidget = QtGui.QWidget()
        bwbottom.addWidget(self.stdpCtrlWidget)
        self.stdpCtrl.setupUi(self.stdpCtrlWidget)
        self.stdpCtrl.thresholdSpin.setValue(4.0)
        self.stdpCtrl.durationSpin.setRange(0,1000)
        self.stdpCtrl.durationSpin.setValue(200)
        self.stdpCtrl.apthresholdSpin.setRange(-100, 100)
        self.stdpCtrl.apthresholdSpin.setValue(0)
        self.stdpCtrl.apExclusionCheck.setChecked(True)
        self.stdpCtrl.slopeWidthSpin.setValue(2.0)
        bwbottom.addWidget(self.plot)
        self.plot.enableAnalysis(False)
        self.ctrlWidget.hide()
        self.colorScaleBar.hide()
        self.epspStats = None
<<<<<<< HEAD
        self.slopeMark1 = QtGui.QGraphicsLineItem()
        self.slopeMark1.setPen(QtGui.QPen(QtGui.QColor(255,0,0)))
        self.slopeMark2 = QtGui.QGraphicsLineItem()
        self.slopeMark2.setPen(QtGui.QPen(QtGui.QColor(255,0,0)))
        self.slopeMark3a = QtGui.QGraphicsLineItem()
        self.slopeMark3a.setPen(QtGui.QPen(QtGui.QColor(0,255,0)))
        self.slopeMark4a = QtGui.QGraphicsLineItem()
        self.slopeMark4a.setPen(QtGui.QPen(QtGui.QColor(0,0,255)))
        self.slopeMark3b = QtGui.QGraphicsLineItem()
        self.slopeMark3b.setPen(QtGui.QPen(QtGui.QColor(0,255,0)))
        self.slopeMark4b = QtGui.QGraphicsLineItem()
        self.slopeMark4b.setPen(QtGui.QPen(QtGui.QColor(0,0,255)))
        
        self.plot.analysisPlot.show()
        self.line.connect(QtCore.SIGNAL('positionChanged'), self.lineMoved)
=======
        QtCore.QObject.connect(self.line, QtCore.SIGNAL('positionChanged'), self.lineMoved)
>>>>>>> e82ba15d
        
        
        
    def canvasClicked(self, ev):
        UncagingWindow.canvasClicked(self, ev)
        self.epspStats = zeros([len(self.currentTraces)],
            {'names':('currentTracesIndex', 'pspMask', 'conditioningMask', 'unixtime', 'slope', 'derslope','derslopetime', 'amp', 'flux', 'epsptime', 'derepsptime', 'time', 'normSlope', 'normDerSlope','normAmp', 'normFlux', 'spikeTime'),
             'formats': (int, bool, bool, float, float, float, float, float, float, float, float, float, float, float, float, float, float)})
 
        for i in range(len(self.currentTraces)):
            self.epspStats[i]['currentTracesIndex'] = i
            self.epspStats[i]['pspMask'] = False
            self.epspStats[i]['conditioningMask'] = False
            self.epspStats[i]['unixtime'] = self.getUnixTime(self.currentTraces[i])
            
            if self.currentTraces[i][0]['Channel':'Command'].max() < 0.1e-09:
                t,s,a,f,e,ds,dst,de = self.EPSPstats(self.currentTraces[i])
                self.epspStats[i]['amp'] = a
                self.epspStats[i]['flux'] = f
                self.epspStats[i]['derslope'] = ds
                self.epspStats[i]['derepsptime'] = de
                self.epspStats[i]['derslopetime'] = dst
                if s != None:
                    #print "Setting pspMask index %i to True" %i
                    self.epspStats[i]['pspMask'] = True
                    self.epspStats[i]['slope'] = s
                    self.epspStats[i]['epsptime'] = e
                if self.stdpCtrl.apExclusionCheck.isChecked():
                    if self.currentTraces[i][0]['Channel':'primary'].max() > self.stdpCtrl.apthresholdSpin.value()/1000:  ##exclude traces with action potentials from plot
                        #print "Setting pspMask index %i to False" %i
                        self.epspStats[i]['pspMask'] = False
                    
            elif self.currentTraces[i][0]['Channel':'Command'].max() >= 0.1e-09:
                self.epspStats[i]['conditioningMask'] = True
                stimtime = argwhere(self.currentTraces[i][0]['Channel':'Command'] == self.currentTraces[i][0]['Channel':'Command'].max())
                first = argwhere(self.currentTraces[i][0]['Channel':'primary'] == self.currentTraces[i][0]['Channel':'primary'][stimtime[0]:stimtime[0]+90].max())
                if len(first) > 0:
                    firstspikeindex = first[0]
                    firstspike = self.currentTraces[i][0]['Channel':'primary'].xvals('Time')[firstspikeindex]
                    self.epspStats[i]['spikeTime'] = firstspike

        #self.epspStats.sort(order = 'unixtime') 
       # print "sortedStats after sort:", epspStats
    
        endbase = self.epspStats[self.epspStats['conditioningMask']]['unixtime'].min()
        for x in range(len(self.epspStats)):
            self.epspStats[x]['time'] =(self.epspStats[x]['unixtime']-(self.epspStats[0]['unixtime']))/60
            if self.epspStats[x]['pspMask'] == True:
                self.epspStats[x]['normSlope'] = (self.epspStats['slope'][x])/(mean(self.epspStats[(self.epspStats['pspMask'])*(self.epspStats['unixtime']< endbase)]['slope']))
                self.epspStats[x]['normAmp'] = (self.epspStats['amp'][x])/(mean(self.epspStats[(self.epspStats['pspMask'])*(self.epspStats['unixtime']< endbase)]['amp']))
                self.epspStats[x]['normFlux'] = (self.epspStats['flux'][x])/(mean(self.epspStats[(self.epspStats['pspMask'])*(self.epspStats['unixtime']< endbase)]['flux']))
                self.epspStats[x]['normDerSlope'] = (self.epspStats['derslope'][x])/(mean(self.epspStats[(self.epspStats['pspMask'])*(self.epspStats['unixtime']< endbase)]['derslope']))

                
        self.latencies['Average EPSP time:'] = mean(self.epspStats[self.epspStats['unixtime']< endbase]['epsptime']*1000)
        self.latencies['Average derEPSP time:'] = mean(self.epspStats[self.epspStats['unixtime']< endbase]['derepsptime']*1000)
        #print 'spiketime:', spiketime
        #print 'mean:', mean(spiketime)
        self.latencies['Average 1st Spike time:'] = mean(self.epspStats[self.epspStats['conditioningMask']]['spikeTime'])*1000
        #self.latencies['Average last Spike time:'] = mean(lastspiketime)*1000
        self.latencies['PSP-Spike Delay:']= self.latencies['Average 1st Spike time:']-self.latencies['Average EPSP time:']
        self.latencies['derPSP-Spike Delay:']= self.latencies['Average 1st Spike time:']-self.latencies['Average derEPSP time:']
        self.latencies['Change in slope(red):'] = mean(self.epspStats[(self.epspStats['unixtime']> endbase)*(self.epspStats['pspMask'])]['normSlope'])
        self.latencies['Change in amp(blue):'] = mean(self.epspStats[(self.epspStats['unixtime']> endbase)*(self.epspStats['pspMask'])]['normAmp'])
        self.latencies['Change in flux(green):'] = mean(self.epspStats[(self.epspStats['unixtime']> endbase)*(self.epspStats['pspMask'])]['normFlux'])
        self.latencies['Change in derslope(purple):'] = mean(self.epspStats[(self.epspStats['unixtime']> endbase)*(self.epspStats['pspMask'])]['normDerSlope'])
        self.dictView.setData(self.latencies)
        
        self.LTPplot.clear()
        self.LTPplot.addItem(self.line)
        self.LTPplot.plot(data = self.epspStats[self.epspStats['pspMask']]['normSlope'], x = self.epspStats[self.epspStats['pspMask']]['time'], pen=mkPen([255, 0, 0]))
        self.LTPplot.plot(data = self.epspStats[self.epspStats['pspMask']]['normFlux'], x = self.epspStats[self.epspStats['pspMask']]['time'], pen=mkPen([0, 255, 0]))
        self.LTPplot.plot(data = self.epspStats[self.epspStats['pspMask']]['normAmp'], x = self.epspStats[self.epspStats['pspMask']]['time'], pen = mkPen([0, 0, 255]))
        self.LTPplot.plot(data = self.epspStats[self.epspStats['pspMask']]['normDerSlope'], x = self.epspStats[self.epspStats['pspMask']]['time'], pen = mkPen([255, 0, 255]))
   
    def getUnixTime(self, data):
        time = data[0]['Channel':'primary'].infoCopy()[-1]['startTime']
        return time
    
    def getBaselineRgn(self, data, q=None):
        if q == None:
            q = self.getLaserTime(data[1])
        base = data[0]['Channel':'primary']['Time': 0.001:q]
        return base
    
    def getPspRgn(self, data, cutoff, q=None):
        if q == None:
            q = self.getLaserTime(data[1])
        pspRgn = data[0]['Channel':'primary']['Time': q:(q + cutoff)]
        return pspRgn
    
    def getPspFlux(self, data, pspRgn=None, base=None):
        if pspRgn == None:
            pspRgn = self.getPspRgn(data, self.stdpCtrl.durationSpin.value()/1000.0)
        if base == None:
            base = self.getBaselineRgn(data)
        flux = pspRgn.sum() -(base.mean()*pspRgn.shape[0])
        return flux
    
    def getPspAmp(self, data, pspRgn=None, base=None):
        amp = 0
        if pspRgn == None:
            pspRgn = self.getPspRgn(data, self.stdpCtrl.durationSpin.value()/1000.0)
        if base == None:
            base = self.getBaselineRgn(data)
        max = pspRgn.max() - base.mean()
        min = pspRgn.min() - base.mean()
        if abs(max) > abs(min): ### returns EPSP amplitude
            amp = max
        elif abs(max) < abs(min): ## returns IPSP amplitude
            amp = min
        return amp
    
    def getPspSlope(self, data, pspRgn=None, base=None):
        if pspRgn == None:
            pspRgn = self.getPspRgn(data, self.stdpCtrl.durationSpin.value()/1000.0)
        if base == None:
            base = self.getBaselineRgn(data)
        epsptime = self.getPspTime(data, pspRgn, base)
        if epsptime != None:
            slope = (data[0]['Channel':'primary']['Time': (epsptime+self.stdpCtrl.slopeWidthSpin.value()/1000-0.0005):(epsptime+self.stdpCtrl.slopeWidthSpin.value()/1000+0.0005)].mean() - data[0]['Channel':'primary']['Time': (epsptime-0.0005):(epsptime+0.0005)].mean())/ 2
            return slope
    
    def getDerSlope(self, data):
        d = data[0]['Channel':'primary']
        #pspRgn = self.getPspRgn(data, self.stdpCtrl.durationSpin.value()/1000.0+0.1)
        q = self.getLaserTime(data[1])*d.infoCopy()[-1]['rate']
        #base = self.getBaselineRgn(data)
        lp = lowPass(d, 200)
        der = diff(lp)
        pspRgn = der[q:q+self.stdpCtrl.durationSpin.value()*d.infoCopy()[-1]['rate']/1000]
        base = der[:q]
        slope = pspRgn.max()
        a = argwhere(der == pspRgn.max())[0,0]
        slopetime = d.xvals('Time')[a]
        #rgnPsp = pspRgn[0:a][::-1]
        #b = argwhere(rgnPsp < base.mean()+base.std())
        #if len(b>0):
        #    epsptime= pspRgn.xvals('Time')[a-b[0,0]]
        #else:
        #    epsptime = pspRgn.xvals('Time')[0]
        n=0
        a = []
        while len(a) == 0 and n<2*self.stdpCtrl.thresholdSpin.value()-1:
            a = argwhere(pspRgn > base.mean()+(self.stdpCtrl.thresholdSpin.value()*2-n)*base.std())
            n+=1
        if len(a)>0:
            rgnPsp = pspRgn[0:a[0,0]][::-1]
            n=0
            b=[]
            while len(b)==0 and n<self.stdpCtrl.thresholdSpin.value():
                b = argwhere(rgnPsp < base.mean()+n*base.std())
                n+=1
            if len(b) > 0:
                index= a[0,0]-b[0,0]
            else:
                index = 0
        else:
            index = 0
        epsptime = self.getPspRgn(data,self.stdpCtrl.durationSpin.value()/1000.0).xvals('Time')[index]
        return slope, slopetime, epsptime
        
    def getPspIndex(self, data, pspRgn=None, base=None):
        if pspRgn == None:
            pspRgn = self.getPspRgn(data, self.stdpCtrl.durationSpin.value()/1000.0)
        if base == None:
            base = self.getBaselineRgn(data)
        a = argwhere(pspRgn > max(base[-100:].mean()+self.stdpCtrl.thresholdSpin.value()*base.std(), base[-100:].mean()+0.0005))
        if len(a) > 0:
            rgnPsp = pspRgn[0:a[0,0]][::-1]
            b = argwhere(rgnPsp < base[-100:].mean()+base.std())
            if len(b) > 0:
                return a[0,0]-b[0,0]
            else:
                return 0
    
    def getPspTime(self, data, pspRgn=None, base=None):
        if pspRgn == None:
            pspRgn = self.getPspRgn(data, self.stdpCtrl.durationSpin.value()/1000.0)
        if base == None:
            base = self.getBaselineRgn(data)
        index = self.getPspIndex(data, pspRgn, base)
        if index != None:
            time = pspRgn.xvals('Time')[index]
            return time
    
    def EPSPstats(self, data):
        """Returns a five-item list with the unixtime of the trace, and the slope, the amplitude and the integral of the epsp, and the time of the epsp.
                Arguments:
                    data - a tuple with a 'Clamp.ma' array as the first item and the directory handle of the 'Clamp.ma' file as the second."""
        d = data[0]['Channel':'primary']            
        time = self.getUnixTime(data)
        base = self.getBaselineRgn(data)
        pspRgn = self.getPspRgn(data, self.stdpCtrl.durationSpin.value()/1000.0)
        flux = self.getPspFlux(data, pspRgn=pspRgn, base=base)
        amp = self.getPspAmp(data, pspRgn=pspRgn, base=base)
        slope = self.getPspSlope(data, pspRgn, base)
        epsptime = self.getPspTime(data, pspRgn, base)
        ds, dst, det = self.getDerSlope(data)
        return [time, slope, amp, flux, epsptime, ds, dst, det]
       
    def lineMoved(self, line):
        if self.epspStats != None:
            pos = line.getXPos()
            d = argwhere(abs(self.epspStats['time'] - pos) == abs(self.epspStats['time']-pos).min())
            dataindex = int(self.epspStats[d]['currentTracesIndex'])
            data = self.currentTraces[dataindex][0]['Channel':'primary']
            self.plot.dataPlot.plot(data, clear = True)
            self.plot.dataPlot.addItem(self.slopeMark3a)
            self.plot.dataPlot.addItem(self.slopeMark4a)
            x3 = self.epspStats[d]['derepsptime']
            y3a = data[int(x3*data.infoCopy()[-1]['rate'])]
            x4 = self.epspStats[d]['derslopetime']
            y4a = data[int(x4*data.infoCopy()[-1]['rate'])]
            self.slopeMark3a.setLine(x3, y3a-0.001, x3, y3a+0.001)
            self.slopeMark4a.setLine(x4, y4a-0.001, x4, y4a+0.001)
            der = diff(lowPass(data,200))
            self.plot.analysisPlot.plot(der, x = data.xvals('Time')[:-1], clear=True)
            y3b = der[int(x3*data.infoCopy()[-1]['rate'])]
            y4b = der[int(x4*data.infoCopy()[-1]['rate'])]
            self.plot.analysisPlot.addItem(self.slopeMark3b)
            self.plot.analysisPlot.addItem(self.slopeMark4b)
            self.slopeMark3b.setLine(x3, y3b-0.001, x3, y3b+0.001)
            self.slopeMark4b.setLine(x4, y4b-0.001, x4, y4b+0.001)
            
            if self.epspStats[d]['pspMask']:
                self.plot.dataPlot.addItem(self.slopeMark1)
                self.plot.dataPlot.addItem(self.slopeMark2)
                x1 = self.epspStats[d]['epsptime']
                x2 = x1 + self.stdpCtrl.slopeWidthSpin.value()/1000
                y1 = data[int(x1*data.infoCopy()[-1]['rate'])]
                y2 = data[int(x2*data.infoCopy()[-1]['rate'])]
                self.slopeMark1.setLine(x1, y1-0.001, x1, y1+0.001)
                self.slopeMark2.setLine(x2, y2-0.001, x2, y2+0.001)
        
    #def EPSPflux(self, data):
    #    """Returns a tuple with the unixtime of the trace and the integral of the EPSP.
    #            Arguments:
    #                data - a tuple with a 'Clamp.ma' array as the first item and the directory handle of the 'Clamp.ma' file as the second. """
    #    time = data[0].infoCopy()[-1]['startTime']
    #    q = self.getLaserTime(data[1])
    #    base = data[0]['Time': 0.0:(q - 0.01)]
    #    pspRgn = data[0]['Time': q:(q+self.stdpCtrl.durationSpin.value()/1000.0)]
    #    flux = pspRgn.sum() - (base.mean()*pspRgn.shape[0])
    #    return time, flux
    #
    #def EPSPamp(self, data):
    #    """Returns a tuple with the unixtime of the trace and the amplitude of the EPSP.
    #            Arguments:
    #                data - a tuple with a 'Clamp.ma' array as the first item and the directory handle of the 'Clamp.ma' file as the second. """
    #    time = data[0].infoCopy()[-1]['startTime']
    #    q = self.getLaserTime(data[1])
    #    base = data[0]['Time': 0.0:(q - 0.01)]
    #    pspRgn = data[0]['Time': q:(q+self.stdpCtrl.durationSpin.value()/1000.0)]
    #    amp = pspRgn.max() - base.mean()
    #    return time, amp
        
class IVWindow(QtGui.QMainWindow):
    def __init__(self):
        QtGui.QMainWindow.__init__(self)
        self.traces = None
        self.cw = QtGui.QSplitter()
        self.cw.setOrientation(QtCore.Qt.Vertical)
        self.setCentralWidget(self.cw)
        bw = QtGui.QWidget()
        bwl = QtGui.QHBoxLayout()
        bw.setLayout(bwl)
        self.cw.addWidget(bw)
        self.loadIVBtn = QtGui.QPushButton('Load I/V')
        bwl.addWidget(self.loadIVBtn)
        QtCore.QObject.connect(self.loadIVBtn, QtCore.SIGNAL('clicked()'), self.loadIV)
        self.plot1 = PlotWidget()
        self.cw.addWidget(self.plot1)
        self.plot2 = PlotWidget()
        self.cw.addWidget(self.plot2)
        self.resize(800, 800)
        self.show()
        self.lr = LinearRegionItem(self.plot1, 'vertical', [0, 1])
        self.plot1.addItem(self.lr)
        QtCore.QObject.connect(self.lr, QtCore.SIGNAL('regionChanged'), self.updateAnalysis)
        

    def loadIV(self):
        self.plot1.clearPlots()
        dh = getManager().currentFile
        dirs = dh.subDirs()
        c = 0.0
        traces = []
        values = []
        for d in dirs:
            d = dh[d]
            try:
                data = d['Clamp1.ma'].read()
            except:
                data = d['Clamp2.ma'].read()
            cmd = data['Channel': 'Command']
            if data.hasColumn('Channel', 'primary'):
                data = data['Channel': 'primary']
            else:
                data = data['Channel': 'scaled']
            traces.append(data)
            self.plot1.plot(data, pen=mkPen(hsv=[c, 0.7]))
            values.append(cmd[len(cmd)/2])
            c += 1.0 / len(dirs)
            
        if len(dirs) > 0:
            end = cmd.xvals('Time')[-1]
            self.lr.setRegion([end *0.5, end * 0.6])
            self.updateAnalysis()
            info = [
                {'name': 'Command', 'units': cmd.axisUnits(-1), 'values': array(values)},
                data.infoCopy('Time'), 
                data.infoCopy(-1)]
            self.traces = MetaArray(vstack(traces), info=info)
        
    def updateAnalysis(self):
        if self.traces is None:
            return
        rgn = self.lr.getRegion()
        data = self.traces['Time': rgn[0]:rgn[1]]
        self.plot2.plot(data.mean(axis=1), clear=True)
        self.plot2.plot(data.max(axis=1))
        self.plot2.plot(data.min(axis=1))
        
        

class PSPWindow(QtGui.QMainWindow):
    def __init__(self):
        QtGui.QMainWindow.__init__(self)
        self.cw = QtGui.QSplitter()
        self.cw.setOrientation(QtCore.Qt.Vertical)
        self.setCentralWidget(self.cw)
        bw = QtGui.QWidget()
        bwl = QtGui.QHBoxLayout()
        bw.setLayout(bwl)
        self.cw.addWidget(bw)
        self.loadTraceBtn = QtGui.QPushButton('Load Trace')
        bwl.addWidget(self.loadTraceBtn)
        QtCore.QObject.connect(self.loadTraceBtn, QtCore.SIGNAL('clicked()'), self.loadTrace)
        self.plot = PlotWidget()
        self.cw.addWidget(self.plot)
        self.resize(800, 800)
        self.show()

    def loadTrace(self):
        self.plot.clear()
        fh = getManager().currentFile
        try:
            data = d['Clamp1.ma'].read()['Channel': 'primary']
        except:
            data = d['Clamp2.ma'].read()['Channel': 'primary']
        self.plot.plot(data)<|MERGE_RESOLUTION|>--- conflicted
+++ resolved
@@ -744,7 +744,7 @@
         self.ctrlWidget.hide()
         self.colorScaleBar.hide()
         self.epspStats = None
-<<<<<<< HEAD
+
         self.slopeMark1 = QtGui.QGraphicsLineItem()
         self.slopeMark1.setPen(QtGui.QPen(QtGui.QColor(255,0,0)))
         self.slopeMark2 = QtGui.QGraphicsLineItem()
@@ -759,10 +759,9 @@
         self.slopeMark4b.setPen(QtGui.QPen(QtGui.QColor(0,0,255)))
         
         self.plot.analysisPlot.show()
-        self.line.connect(QtCore.SIGNAL('positionChanged'), self.lineMoved)
-=======
+
         QtCore.QObject.connect(self.line, QtCore.SIGNAL('positionChanged'), self.lineMoved)
->>>>>>> e82ba15d
+
         
         
         
