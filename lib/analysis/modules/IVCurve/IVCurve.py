--- conflicted
+++ resolved
@@ -16,6 +16,35 @@
 import numpy, scipy.signal
 import os
 
+import matplotlib as MP
+from matplotlib.ticker import FormatStrFormatter
+
+MP.use('TKAgg')
+################## Do not modify the following code 
+# sets up matplotlib with sans-serif plotting... 
+import matplotlib.gridspec as GS
+# import mpl_toolkits.axes_grid1.inset_locator as INSETS
+# #import inset_axes, zoomed_inset_axes
+# import mpl_toolkits.axes_grid1.anchored_artists as ANCHOR
+# # import AnchoredSizeBar
+
+stdFont = 'Arial'
+
+import  matplotlib.pyplot as pylab
+import matplotlib.gridspec as gridspec
+
+pylab.rcParams['text.usetex'] = True
+pylab.rcParams['interactive'] = False
+pylab.rcParams['font.family'] = 'sans-serif'
+pylab.rcParams['font.sans-serif'] = 'Arial'
+pylab.rcParams['mathtext.default'] = 'sf'
+pylab.rcParams['figure.facecolor'] = 'white'
+# next setting allows pdf font to be readable in Adobe Illustrator
+pylab.rcParams['pdf.fonttype'] = 42
+pylab.rcParams['text.dvipnghack'] = True
+##################### to here (matplotlib stuff - touchy!       
+
+
 import lib.analysis.tools.Utility as Utility # pbm's utilities...
 import lib.analysis.tools.Fitting as Fitting # pbm's fitting stuff... 
 
@@ -29,7 +58,7 @@
         self.ctrlWidget = QtGui.QWidget()
         self.ctrl = ctrlTemplate.Ui_Form()
         self.ctrl.setupUi(self.ctrlWidget)
-        self.main_layout =  pg.GraphicsView()
+        self.main_layout =  pg.GraphicsView() # instead of GraphicsScene?
         self.lrss_flag = True # show is default
         self.lrpk_flag = True
         self.rmp_flag = True
@@ -55,12 +84,10 @@
         self.initializeElements()
         # grab input form the "Ctrl" window
         self.ctrl.IVCurve_Update.clicked.connect(self.updateAnalysis)
-        self.ctrl.IVCurve_PrintResults.clicked.connect(self.printAnalysis)
-<<<<<<< HEAD
+        self.ctrl.IVCurve_PrintResults.clicked.connect(self.printAnalysis) 
+        self.ctrl.IVCurve_MPLExport.clicked.connect(self.matplotlibExport)
         self.ctrl.IVCurve_RMPMode.currentIndexChanged.connect(self.update_rmpAnalysis)
-=======
         self.ctrl.dbStoreBtn.clicked.connect(self.dbStoreClicked)
->>>>>>> 08689744
         self.clearResults()
         self.layout = self.getElement('Plots', create=True)
  
@@ -154,12 +181,8 @@
 
         self.showhide_lrpk(True)
         self.showhide_lrss(True)
-<<<<<<< HEAD
         self.showhide_lrrmp(True)
-        self.showhide_lrtau(False)
-=======
         self.showhide_lrtau(True)
->>>>>>> 08689744
 
         self.ctrl.IVCurve_ssTStart.setSuffix(' ms')
         self.ctrl.IVCurve_ssTStop.setSuffix(' ms')
@@ -219,7 +242,7 @@
         self.cmd_plot.clearPlots()
         self.filename = dh.name()
         dirs = dh.subDirs()
-        c = 0
+#        c = 0
         traces = []
         cmd_wave = []
         self.values = []
@@ -227,17 +250,21 @@
         self.traceTimes = []
         maxplotpts = 1024
         # Iterate over sequence
-        for dirName in dirs:
+        if ('Clamp1', 'Pulse_amplitude') in self.Sequence.keys():
+            sequenceValues = self.Sequence[('Clamp1', 'Pulse_amplitude')] 
+        else:
+            sequenceValues = [] # print self.Sequence.keys()
+        for i,dirName in enumerate(dirs):
             d = dh[dirName]
             try:
                 dataF = self.dataModel.getClampFile(d)
                 if dataF is None:  ## No clamp file for this iteration of the protocol (probably the protocol was stopped early)
                     print 'Missing data...'
-                    c += 1
+                    #c += 1
                     continue
             except:
                 debug.printExc("Error loading data for protocol %s:" % d.name() )
-                c += 1
+               # c += 1
                 continue  ## If something goes wrong here, we'll just try to carry on
             dataF = dataF.read()
             cmd = self.dataModel.getClampCommand(dataF)
@@ -250,16 +277,8 @@
             else:
                 pass
                 # store primary channel data and read command amplitude
-<<<<<<< HEAD
             info1 = data.infoCopy()
             self.traceTimes.append(info1[1]['startTime'])
-            if traces is None:
-                traces = numpy.zeros((len(dirs), len(data)))
-                cmd_wave = numpy.zeros((len(dirs), len(cmd)))
-            traces[c,:]  = data.view(numpy.ndarray)
-            cmd_wave[c,:] = cmd.view(numpy.ndarray) 
-            
-=======
             #if traces is None:  ## Don't know length of array since some data may be missing.
                 #traces = numpy.zeros((len(dirs), len(data)))
                 #cmd_wave = numpy.zeros((len(dirs), len(cmd)))
@@ -267,23 +286,22 @@
             #cmd_wave[c,:] = cmd.view(numpy.ndarray)
             traces.append(data.view(numpy.ndarray))
             cmd_wave.append(cmd.view(numpy.ndarray))
->>>>>>> 08689744
-            self.data_plot.plot(data, pen=pg.intColor(c, len(dirs), maxValue=200)) # , decimate=decimate_factor)
-            self.cmd_plot.plot(cmd, pen=pg.intColor(c, len(dirs), maxValue=200)) # , decimate=decimate_factor)
-            self.values.append(cmd[len(cmd)/2])
-            c += 1
+            self.data_plot.plot(data, pen=pg.intColor(i, len(dirs), maxValue=200)) # , decimate=decimate_factor)
+            self.cmd_plot.plot(cmd, pen=pg.intColor(i, len(dirs), maxValue=200)) # , decimate=decimate_factor)
+            if len(sequenceValues) > 0:
+                self.values.append(sequenceValues[i])
+            else:
+                self.values.append(cmd[len(cmd)/2])
+          #  c += 1
         print 'Done loading files'
         if traces is None or len(traces) == 0:
             print "No data found in this run..."
             return False
-<<<<<<< HEAD
         self.traceTimes = self.traceTimes - self.traceTimes[0] # put relative to the start
-        print self.traceTimes
-=======
         traces = numpy.vstack(traces)
         cmd_wave = numpy.vstack(cmd_wave)
->>>>>>> 08689744
-        self.colorScale.setIntColorScale(0, c, maxValue=200)
+        self.cmd_wave = cmd_wave
+        self.colorScale.setIntColorScale(0, i, maxValue=200)
        # self.colorScale.setLabels({'%0.2g'%self.values[0]:0, '%0.2g'%self.values[-1]:1}) 
         # set up the selection region correctly, prepare IV curves and find spikes
         info = [
@@ -299,12 +317,12 @@
         if self.dataMode == 'IC':
             cmdUnits = 'pA'
             scaleFactor = 1e12
-            self.labelUp(self.IV_plot, 'I (pA)', 'V (mV)', 'I-V')
-            self.labelUp(self.data_plot, 'T (ms)', 'V (mV)', 'Data')
+            #self.labelUp(self.IV_plot, 'I (pA)', 'V (mV)', 'I-V')
+            self.labelUp(self.data_plot, 'T (s)', 'V (V)', 'Data')
         else:
             cmdUnits = 'mV'
             scaleFactor = 1e3
-            self.labelUp(self.IV_plot, 'V (V)', 'I (A)', 'V-I')
+           # self.labelUp(self.IV_plot, 'V (V)', 'I (A)', 'V-I')
             self.labelUp(self.data_plot, 'T (s)', 'I (A)', 'Data')
        # self.ctrl.IVCurve_dataUnits.setText(cmdUnits)
         cmddata = cmd.view(numpy.ndarray)
@@ -337,16 +355,12 @@
         self.initialize_Regions() # now create the analysis regions
         self.lrss.setRegion([(self.tend-(self.tdur/5.0)), self.tend-0.001]) # steady-state
         self.lrpk.setRegion([self.tstart, self.tstart+(self.tdur/5.0)]) # "peak" during hyperpolarization
-<<<<<<< HEAD
-        self.lrtau.setRegion([self.tstart+0.005, self.tend])
+#        self.lrtau.setRegion([self.tstart+0.005, self.tend])
+        self.lrtau.setRegion([self.tstart+(self.tdur/5.0)+0.005, self.tend])
         self.lrrmp.setRegion([1.e-4, self.tstart*0.9]) # rmp window
-=======
-        self.lrtau.setRegion([self.tstart+(self.tdur/5.0)+0.005, self.tend])
->>>>>>> 08689744
 
         if self.dataMode in self.ICModes:
                 # for adaptation ratio:
-            print 'doing cc mode... '
             self.updateAnalysis()
             #self.countSpikes()
         
@@ -362,6 +376,7 @@
 
     def countSpikes(self):
         if self.dataMode not in self.ICModes or self.tx is None:
+            print 'Cannot count spikes : dataMode is ? ', self.dataMode
             return
         minspk = 4
         maxspk = 10 # range of spike counts
@@ -395,13 +410,15 @@
     
         fisi = fisi*1.0e3
         fsl = fsl*1.0e3
+        self.fsl = fsl
+        self.fisi = fisi
         iscale = 1.0e12 # convert to pA
         self.nospk = numpy.where(self.spikecount == 0)
         self.spk = numpy.where(self.spikecount > 0)
         commands = numpy.array(self.values)
         self.cmd = commands[self.nospk]
         self.spcmd = commands[self.spk]
-        self.fiPlot.plot(x=commands*iscale, y=self.spikecount, clear=True, pen='w', symbolSize=10, symbolPen='b', symbolBrush=(0, 0, 255, 200), symbol='s')
+        self.fiPlot.plot(x=commands*iscale, y=self.spikecount, clear=True, pen='w', symbolSize=6, symbolPen='b', symbolBrush=(0, 0, 255, 200), symbol='s')
         self.fslPlot.plot(x=self.spcmd*iscale, y=fsl[self.spk], pen='w', clear=True, symbolSize=6, symbolPen='g', symbolBrush=(0, 255, 0, 200), symbol='t')
         self.fslPlot.plot(x=self.spcmd*iscale, y=fisi[self.spk], pen='w', symbolSize=6, symbolPen='y', symbolBrush=(255, 255, 0, 200), symbol='s')
         if len(self.spcmd) > 0:
@@ -659,21 +676,38 @@
         self.IV_plot.clear()
 #        print 'lens cmd ss pk: '
 #        print len(self.cmd), len(self.ivss), len(self.ivpk)
-        if len(self.ivss) > 0:
-            self.IV_plot.plot(self.ivss_cmd, self.ivss, symbolSize=6, symbolPen='w', symbolBrush='w')
-        if len(self.ivpk) > 0:
-            self.IV_plot.plot(self.ivpk_cmd, self.ivpk, symbolSize=6, symbolPen='w', symbolBrush='r')
+        if self.dataMode in self.ICModes:
+            if len(self.ivss) > 0:
+                self.IV_plot.plot(self.ivss_cmd*1e12, self.ivss*1e3, symbolSize=6, symbolPen='w', symbolBrush='w')
+            if len(self.ivpk) > 0:
+                self.IV_plot.plot(self.ivpk_cmd*1e12, self.ivpk*1e3, symbolSize=6, symbolPen='w', symbolBrush='r')
+            self.labelUp(self.IV_plot,'I (pA)', 'V (mV)', 'I-V (CC)')
+        if self.dataMode in self.VCModes:
+            if len(self.ivss) > 0:
+                self.IV_plot.plot(self.ivss_cmd*1e3, self.ivss*1e9, symbolSize=6, symbolPen='w', symbolBrush='w')
+            if len(self.ivpk) > 0:
+                self.IV_plot.plot(self.ivpk_cmd*1e3, self.ivpk*1e9, symbolSize=6, symbolPen='w', symbolBrush='r')
+            self.labelUp(self.IV_plot,'V (mV)', 'I (nA)', 'I-V (VC)')
 
     def update_RMPPlot(self):
         self.RMP_plot.clear()
         if len(self.ivrmp) > 0:
             mode  = self.ctrl.IVCurve_RMPMode.currentIndex()
+            if self.dataMode in self.ICModes:
+                sf = 1e3
+                self.RMP_plot.setLabel('left', 'V mV')
+            else:
+                sf = 1e12
+                self.RMP_plot.setLabel('left', 'I (pA)')
             if mode == 0:
-                self.RMP_plot.plot(self.traceTimes, 1.e3*numpy.array(self.ivrmp), symbolSize=6, symbolPen='w', symbolBrush='w')
+                self.RMP_plot.plot(self.traceTimes, sf*numpy.array(self.ivrmp), symbolSize=6, symbolPen='w', symbolBrush='w') 
+                self.RMP_plot.setLabel('bottom', 'T (s)') 
             elif mode == 1:
                 self.RMP_plot.plot(self.cmd, 1.e3*numpy.array(self.ivrmp), symbolSize=6, symbolPen='w', symbolBrush='w')
+                self.RMP_plot.setLabel('bottom', 'I (pA)') 
             elif mode == 2:
                 self.RMP_plot.plot(self.spikecount, 1.e3*numpy.array(self.ivrmp), symbolSize=6, symbolPen='w', symbolBrush='w')
+                self.RMP_plot.setLabel('bottom', 'Spikes') 
             else:
                 pass
             
@@ -702,7 +736,93 @@
         
         if self.ctrl.IVCurve_showHide_lrtau.isChecked():
             self.update_Tauh() # include tau in the list... if the tool is selected
-
+        
+    def update_RMPPlot_MP(self):
+        self.mplax['RMP'].clear()
+        if len(self.ivrmp) > 0:
+            mode  = self.ctrl.IVCurve_RMPMode.currentIndex()
+            ax = self.mplax['RMP']
+            ax.set_title('RMP', verticalalignment='top')
+            if self.dataMode in self.ICModes:
+                sf = 1e3
+                ax.set_ylabel('V (mV)')
+            else:
+                sf = 1e12
+                ax.set_ylabel('I (pA)')
+            if mode == 0:
+                ax.plot(self.traceTimes, sf*numpy.array(self.ivrmp), 'k-s', markersize=2) 
+                ax.set_xlabel('T (s)') 
+            elif mode == 1:
+                ax.plot(self.cmd, 1.e3*numpy.array(self.ivrmp) ,'k-s', markersize=2 )
+                ax.set_xlabel('I (pA)') 
+            elif mode == 2:
+                ax.plot(self.spikecount, 1.e3*numpy.array(self.ivrmp),  'k-s', markersize=2)
+                ax.set_xlabel('Spikes') 
+            else:
+                pass
+                
+    def update_IVPlot_MP(self):
+        self.mplax['IV'].clear()
+#        print 'lens cmd ss pk: '
+#        print len(self.cmd), len(self.ivss), len(self.ivpk)
+        ax = self.mplax['IV']
+        if self.dataMode in self.ICModes:
+            if len(self.ivss) > 0:
+                ax.plot(self.ivss_cmd*1e12, self.ivss*1e3, 'k-s', markersize = 3)
+            if len(self.ivpk) > 0:
+                ax.plot(self.ivpk_cmd*1e12, self.ivpk*1e3, 'r-o', markersize = 3)
+            ax.set_xlabel('I (pA)')
+            ax.set_ylabel('V (mV)')
+            ax.set_title('I-V (CC)', verticalalignment='top')
+        if self.dataMode in self.VCModes:
+            if len(self.ivss) > 0:
+                ax.plot(self.ivss_cmd*1e3, self.ivss*1e9, 'k-s', markersize = 3)
+            if len(self.ivpk) > 0:
+                ax.plot(self.ivpk_cmd*1e3, self.ivpk*1e9, 'r-o', markersize = 3)
+            ax.set_xlabel('V (mV)')
+            ax.set_ylabel('I (nA)')
+            ax.set_title('I-V (VC)', verticalalignment='top')
+
+    def matplotlibExport(self):
+        """
+        Make a matplotlib window that shows the current data in the same format as the pyqtgraph window"""
+        pylab.figure(1)
+        pylab.autoscale(enable=True, axis='both', tight=None)
+        self.mplax = {}
+        gs = gridspec.GridSpec(4,2)
+        self.mplax['data'] = pylab.subplot(gs[0:3,0])
+        self.mplax['cmd'] = pylab.subplot(gs[3,0])
+        self.mplax['IV'] = pylab.subplot(gs[0,1])
+        self.mplax['RMP'] = pylab.subplot(gs[1,1])
+        self.mplax['FI'] = pylab.subplot(gs[2,1])
+        self.mplax['FSL'] = pylab.subplot(gs[3,1])
+        gs.update(wspace=0.25, hspace=0.5)
+        self.mplax['data'].set_title('Data', verticalalignment='top')
+            
+        for i in range(len(self.traces)):
+            self.mplax['data'].plot(self.tx, self.traces[i]*1e3, 'k')
+            self.mplax['cmd'].plot(self.tx, self.cmd_wave[i]*1e12, 'k')
+        self.mplax['data'].set_ylabel('mV')
+        self.mplax['cmd'].set_ylabel('pA')
+        self.update_IVPlot_MP()
+        self.update_RMPPlot_MP() 
+        iscale = 1e12
+        self.mplax['FI'].plot(numpy.array(self.values)*iscale, self.spikecount, 's-b', markersize=3)
+        self.mplax['FI'].set_title('F-I', verticalalignment='top')
+        self.mplax['FI'].set_ylabel('\# spikes')
+        self.mplax['FI'].set_xlabel('I (pA)')
+        self.mplax['FSL'].plot(self.spcmd*iscale, self.fsl[self.spk], 'g-^', markersize=3)
+        self.mplax['FSL'].set_ylabel('FSL/FISI')
+        self.mplax['FSL'].set_xlabel('I (pA)')
+        self.mplax['FSL'].plot(self.spcmd*iscale, self.fisi[self.spk], 'y-s', markersize=3)
+        self.mplax['FSL'].set_title('FSL/FISI', verticalalignment='top')
+        for ax in self.mplax:
+            self.cleanAxes(self.mplax[ax])
+        for a in ['data', 'IV', 'FI', 'FSL', 'RMP', 'cmd']:
+            self.formatTicks(self.mplax[a], 'y', '%d')
+        for a in ['FI','IV', 'RMP', 'FSL']:
+            self.formatTicks(self.mplax[a], 'x', '%d')
+        pylab.show()                      
             
     def dbStoreClicked(self):
         self.updateAnalysis()
@@ -750,4 +870,60 @@
         """helper to label up the plot"""
         plot.setLabel('bottom', xtext)
         plot.setLabel('left', ytext)
-        plot.setTitle(title)
+        plot.setTitle(title) 
+        
+# for matplotlib cleanup: 
+# These were borrowed from Manis' "PlotHelpers.py"
+
+    def cleanAxes(self, axl):
+        if type(axl) is not list:
+            axl = [axl]
+        for ax in axl:
+            for loc, spine in ax.spines.iteritems():
+                if loc in ['left', 'bottom']:
+                    pass
+                elif loc in ['right', 'top']:
+                    spine.set_color('none') # do not draw the spine
+                else:
+                    raise ValueError('Unknown spine location: %s' % loc)
+                # turn off ticks when there is no spine
+                ax.xaxis.set_ticks_position('bottom')
+                #pdb.set_trace()
+                ax.yaxis.set_ticks_position('left') # stopped working in matplotlib 1.10
+            self.update_font(ax)                                                                  
+
+    def update_font(self, axl, size=6, font=stdFont):
+        if type(axl) is not list:
+            axl = [axl]
+        fontProperties = {'family':'sans-serif','sans-serif':[font],
+                'weight' : 'normal', 'size' : size}
+        for ax in axl:
+            for tick in ax.xaxis.get_major_ticks():
+                  tick.label1.set_family('sans-serif')
+                  tick.label1.set_fontname(stdFont)
+                  tick.label1.set_size(size)
+
+            for tick in ax.yaxis.get_major_ticks():
+                  tick.label1.set_family('sans-serif')
+                  tick.label1.set_fontname(stdFont)
+                  tick.label1.set_size(size)
+            ax.set_xticklabels(ax.get_xticks(), fontProperties)
+            ax.set_yticklabels(ax.get_yticks(), fontProperties)
+            ax.xaxis.set_smart_bounds(True)
+            ax.yaxis.set_smart_bounds(True) 
+            ax.tick_params(axis = 'both', labelsize = 9)
+   
+    def formatTicks(self, axl, axis='xy', fmt='%d', font='Arial'):
+        """
+        Convert tick labels to intergers
+        to do just one axis, set axis = 'x' or 'y'
+        control the format with the formatting string
+        """
+        if type(axl) is not list:
+            axl = [axl]
+        majorFormatter = FormatStrFormatter(fmt)
+        for ax in axl:
+            if 'x' in axis:
+                ax.xaxis.set_major_formatter(majorFormatter)
+            if 'y' in axis:
+                ax.yaxis.set_major_formatter(majorFormatter)                    