# -*- coding: utf-8 -*-
"""
IVCurve: acq4 analysis module that analyzes current-voltage and firing
relationships from current clamp data.

"""
from PyQt4 import QtGui, QtCore
from lib.analysis.AnalysisModule import AnalysisModule
from collections import OrderedDict
import pyqtgraph as pg
from metaarray import MetaArray
import numpy, scipy.signal
import os

import lib.analysis.tools.Utility as Utility # pbm's utilities...
import lib.analysis.tools.Fitting as Fitting # pbm's fitting stuff... 

import ctrlTemplate
import debug

class IVCurve(AnalysisModule):
    def __init__(self, host):
        AnalysisModule.__init__(self, host)
        
        self.ctrlWidget = QtGui.QWidget()
        self.ctrl = ctrlTemplate.Ui_Form()
        self.ctrl.setupUi(self.ctrlWidget)
        self.main_layout =  pg.GraphicsView()
        
        # make fixed widget for the module output
        self.widget = QtGui.QWidget()
        self.gridLayout = QtGui.QGridLayout()
        self.widget.setLayout(self.gridLayout)
        self.gridLayout.setContentsMargins(0,0,0,0)
        self.gridLayout.setSpacing(1)
        # Setup basic GUI
        self._elements_ = OrderedDict([
            ('File Loader', {'type': 'fileInput', 'size': (100, 300), 'host': self}),
            ('Parameters', {'type': 'ctrl', 'object': self.ctrlWidget, 'host': self, 'size': (100,300)}),
            ('Plots', {'type': 'ctrl', 'object': self.widget, 'pos': ('right',), 'size': (800, 600)}),
#            ('Plots', {'type': 'graphicsLayout', 'pos': ('right',), 'size': (800, 600)}),
#            ('Data Plot', {'type': 'plot', 'pos': ('right', 'File Loader'), 'size': (400, 300)}),
#            ('IV Plot', {'type': 'plot', 'pos': ('right', 'Data Plot'), 'size': (400, 300)}),
#            ('FI Plot', {'type': 'plot', 'pos': ('right', 'Parameters'), 'size': (400, 300)}),
#            ('FSL/FISI Plot', {'type': 'plot', 'pos': ('right', 'FI Plot'), 'size': (400, 300)}),
        ])
        self.initializeElements()
        # grab input form the "Ctrl" window
        self.ctrl.IVCurve_Update.clicked.connect(self.updateAnalysis)
        self.ctrl.IVCurve_PrintResults.clicked.connect(self.printAnalysis)
#        self.ctrl.IVCurve_ssTStart.valueChanged.connect(self.readParameters)
#        self.ctrl.IVCurve_ssTStop.valueChanged.connect(self.readParameters)
#        self.ctrl.IVCurve_pkTStart.valueChanged.connect(self.readParameters)
#        self.ctrl.IVCurve_pkTStop.valueChanged.connect(self.readParameters)
        self.clearResults()
        self.layout = self.getElement('Plots', create=True)
#        print dir(self.plotView)
#        mainLayout = pg.GraphicsLayout(border=pg.mkPen(0, 0, 255))
        #print dir(mainLayout)
#        self.data_plot = self.getElement('Data Plot', create=True)
 
        self.data_plot = pg.PlotWidget()
        self.gridLayout.addWidget(self.data_plot, 0, 0)# (row=0, col=0) # self.getElement('Data Plot', create=True)
        self.labelUp(self.data_plot, 'T (ms)', 'V (mV)', 'Data')
        self.IV_plot = pg.PlotWidget()
        self.gridLayout.addWidget(self.IV_plot, 0, 1) # self.getElement('IV Plot', create=True)
        self.labelUp(self.IV_plot, 'I (nA)', 'V (mV)', 'I-V')
        self.fiPlot = pg.PlotWidget()
        self.gridLayout.addWidget(self.fiPlot, 1, 0) # self.getElement('FI Plot', create=True)
        self.labelUp(self.fiPlot, 'I (nA)', 'Spikes (#)', 'F-I')
        self.fslPlot =  pg.PlotWidget()
        self.gridLayout.addWidget(self.fslPlot, 1, 1) # self.getElement('FSL/FISI Plot', create = True)
        self.labelUp(self.fslPlot, 'I (nA)', 'Fsl/Fisi (ms)', 'FSL/FISI')
#        self.IVScatterPlot_ss = pg.ScatterPlotItem(size=6, pen=pg.mkPen('w'), brush=pg.mkBrush(255, 255, 255, 255), identical=True)
#        self.IVScatterPlot_pk = pg.ScatterPlotItem(size=6, pen=pg.mkPen('r'), brush=pg.mkBrush(255, 0, 0, 255), identical=True)

        self.lrss = pg.LinearRegionItem([0, 1])
        self.lrpk = pg.LinearRegionItem([0, 1])
        self.data_plot.addItem(self.lrss)
        self.data_plot.addItem(self.lrpk)
        self.ctrl.IVCurve_ssTStart.setSuffix(' ms')
        self.ctrl.IVCurve_ssTStop.setSuffix(' ms')
        self.ctrl.IVCurve_pkTStart.setSuffix(' ms')
        self.ctrl.IVCurve_pkTStop.setSuffix(' ms')

        # Add a color scale
        # removed for now--seems to be causing crashes :(
        self.colorScale = pg.GradientLegend((20, 150), (-10, -10))
        self.data_plot.scene().addItem(self.colorScale)

        # Plots are updated when the selected region changes
        self.lrss.sigRegionChanged.connect(self.update_ssAnalysis)
        self.lrpk.sigRegionChanged.connect(self.update_pkAnalysis)

    def clearResults(self):
        """
        Make sure that all the result variables are cleared with each new file load
        """
        self.filename = ''
        self.Rin = 0.0
        self.tau = 0.0
        self.AdaptRatio = 0.0
        self.traces = None
        self.nospk = []
        self.spk=[]
        self.icmd=[]
        self.Sequence = ''
        self.ivss = []
        self.ivpk = []
        self.traces=[]
        
        
    def loadFileRequested(self, dh):
        """Called by file loader when a file load is requested."""
        if len(dh) == 0:
            raise Exception("Select an IV protocol directory.")
        if len(dh) != 1:
            raise Exception("Can only load one file at a time.")
        self.clearResults()
        dh = dh[0]
        self.data_plot.clearPlots()
        self.filename = dh.name()
        dirs = dh.subDirs()
        c = 0
        traces = None
        self.values = []
        self.Sequence = self.dataModel.listSequenceParams(dh)
        maxplotpts = 1024
        # Iterate over sequence
        for dirName in dirs:
            d = dh[dirName]
            try:
                cf = self.dataModel.getClampFile(d)
                if cf is None:  ## No clamp file for this iteration of the protocol (probably the protocol was stopped early)
                    continue
                dataF = cf.read()
            except:
                debug.printExc("Error loading data for protocol %s:" % d.name() )
                continue  ## If something goes wrong here, we'll just try to carry on
            cmd = self.dataModel.getClampCommand(dataF)
            data = self.dataModel.getClampPrimary(dataF)
            shdat = data.shape
            if shdat[0] > 2*maxplotpts:
                decimate_factor = int(numpy.floor(shdat[0]/maxplotpts))
                if decimate_factor < 2:
                    decimate_factor = 2
            else:
                pass
                # store primary channel data and read command amplitude
            if traces is None:
                traces = numpy.zeros((len(dirs), len(data)))
            traces[c,:]  = data.view(numpy.ndarray) # .append(data)
            self.data_plot.plot(data, pen=pg.intColor(c, len(dirs), maxValue=200)) # , decimate=decimate_factor)
            self.values.append(cmd[len(cmd)/2])
            #c += 1.0 / len(dirs)
            c += 1
        print 'done loading files'
        self.colorScale.setIntColorScale(0, len(dirs), maxValue=200)
        self.colorScale.setLabels({'%0.2g'%self.values[0]:0, '%0.2g'%self.values[-1]:1}) 
        
        # set up the selection region correctly, prepare IV curves and find spikes
        if len(traces) > 0:
            info = [
                {'name': 'Command', 'units': cmd.axisUnits(-1), 'values': numpy.array(self.values)},
                data.infoCopy('Time'), 
                data.infoCopy(-1)]
            #self.traces = traces # MetaArray(traces, info=info)
            self.traces = MetaArray(traces, info=info)
            cmddata = cmd.view(numpy.ndarray)
            cmdtimes = numpy.argwhere(cmddata[1:]-cmddata[:-1] != 0)[:,0]
            self.tstart = cmd.xvals('Time')[cmdtimes[0]]
            self.tend = cmd.xvals('Time')[cmdtimes[1]]
            self.tdur = self.tend - self.tstart
            tr = traces
            #tr =  numpy.reshape(self.traces.asarray(), (len(traces),-1))
<<<<<<< HEAD
            fsl = numpy.zeros(len(traces))
            fisi = numpy.zeros(len(traces))
            misi = numpy.zeros(len(traces))
            ar = numpy.zeros(len(traces))
            rmp = numpy.zeros(len(traces))
=======
            
>>>>>>> f9de97d7
            self.spikecount = numpy.zeros(len(traces))
            # for adaptation ratio:
            minspk = 4
            maxspk = 10 # range of spike counts

            info1 = info # self.traces.infoCopy()
            sfreq = info1[2]['DAQ']['primary']['rate']
            sampInterval = 1.0/sfreq
            self.tstart += sampInterval
            self.tend += sampInterval
            tmax = cmd.xvals('Time')[-1]
            tx = cmd.xvals('Time').view(numpy.ndarray)
            #self.lr.setRegion([end *0.5, end * 0.6])
            threshold = self.ctrl.IVCurve_SpikeThreshold.value() * 0.001
<<<<<<< HEAD
=======

>>>>>>> f9de97d7
            for i in range(len(dirs)):
                (spike, spk) = Utility.findspikes(tx, tr[i], 
                    threshold, t0=self.tstart, t1=self.tend, dt=sampInterval,
                    mode = 'schmitt', interpolate=False, debug=False)
                if len(spike) == 0:
                    continue
                self.spikecount[i] = len(spike)
                fsl[i] = spike[0]-self.tstart
                if len(spike) > 1:
                    fisi[i] = spike[1]-spike[0]
                if len(spike) >= minspk and len(spike) <= maxspk: # for Adaptation ratio analysis
                    misi = numpy.mean(numpy.diff(spike[-3:]))
                    ar[i] = misi/fisi[i]
                (rmp[i], r2) = Utility.measure('mean', tx, tr[i], 0.0, self.tstart)
            iAR = numpy.where(ar > 0)
            ARmean = numpy.mean(ar[iAR]) # only where we made the measurement
            self.AdaptRatio = ARmean
            self.Rmp = numpy.mean(rmp) # rmp is taken from the mean of all the baselines in the traces
            self.ctrl.IVCurve_AR.setText(u'%7.3f' % (ARmean))
            
            fisi = fisi*1.0e3
            fsl = fsl*1.0e3
            current = numpy.array(self.values)
            iscale = 1.0e12 # convert to pA
            self.nospk = numpy.where(self.spikecount == 0)
            self.spk = numpy.where(self.spikecount > 0)
            self.icmd = current[self.nospk]
            self.spcmd = current[self.spk]
            ### plot with lines and symbols:
            #self.fiScatterPlot = pg.ScatterPlotItem(size=10, pen=pg.mkPen('b'), brush=pg.mkBrush(0, 0, 255, 200), symbol='s', identical=True)
            #self.fiScatterPlot = pg.PlotDataItem(x=current*iscale, y=self.spikecount, pen='w', symbolSize=10, symbolPen='b', symbolBrush=pg.mkBrush(0, 0, 255, 200), symbol='s', identical=True)
            #self.fiScatterPlot.addPoints(x=current*iscale, y=self.spikecount )# plot the spike counts
            #self.fiPlot.plot(x=current*1e12, y = self.spikecount, clear=True)
            #self.fiPlot.setXRange(-0.5, 0.5)   
            #self.fiPlot.addItem(self.fiScatterPlot)
            self.fiPlot.plot(x=current*iscale, y=self.spikecount, clear=True, pen='w', symbolSize=10, symbolPen='b', symbolBrush=(0, 0, 255, 200), symbol='s')
            
            self.fslPlot.plot(x=self.spcmd*iscale, y=fsl[self.spk], pen='w', clear=True, symbolSize=6, symbolPen='g', symbolBrush=(0, 255, 0, 200), symbol='t')
            #self.fslScatterPlot = pg.ScatterPlotItem(size=6, pen=pg.mkPen('g'), brush=pg.mkBrush(0, 255, 0, 200), symbol = 't', identical=True)
            
            #self.fslPlot.plot(x=self.spcmd*iscale, y = fsl[self.spk], clear=True)
            self.fslPlot.plot(x=self.spcmd*iscale, y=fisi[self.spk], pen='w', symbolSize=6, symbolPen='y', symbolBrush=(255, 255, 0, 200), symbol='s')
            #self.fslScatterPlot.addPoints(x=self.spcmd*iscale, y=fsl[self.spk])# plot the spike counts            
            
            
            #self.fisiScatterPlot = pg.ScatterPlotItem(size=6, pen=pg.mkPen('y'), brush=pg.mkBrush(255, 255, 0, 200),symbol = 's', identical=True)
            #self.fisiScatterPlot.addPoints(x=self.spcmd*iscale, y=fisi[self.spk])# plot the spike counts
            
            #self.fslPlot.addItem(self.fslScatterPlot)
            #self.fslPlot.addItem(self.fisiScatterPlot)
            if len(self.spcmd) > 0:
                self.fslPlot.setXRange(0.0, numpy.max(self.spcmd*iscale))
            self.lrss.setRegion([(self.tend-(self.tdur/2.0)), self.tend]) # steady-state
            self.lrpk.setRegion([self.tstart, self.tstart+(self.tdur/5.0)]) # "peak" during hyperpolarization
            
        return True

    def updateAnalysis(self):
        self.readParameters(clearFlag = True, pw = True)
#        self.update_Tau(printWindow = True)

    def fileCellProtocol(self):
        """
        break the current filename down and return a tuple: (date, cell, protocol)
        last argument returned is the rest of the path... """
        (p0, proto) = os.path.split(self.filename)
        (p1, cell) = os.path.split(p0)
        (p2, date) = os.path.split(p1)
        return(date, cell, proto, p2)
        
    def printAnalysis(self):
        """
        Print the CCIV summary information (Cell, protocol, etc) 
        """
        (date, cell, proto, p2) = self.fileCellProtocol()
        smin = numpy.amin(self.Sequence.values())
        smax = numpy.amax(self.Sequence.values())
        sstep = numpy.mean(numpy.diff(self.Sequence.values()))
        seq = '%g;%g/%g' % (smin, smax, sstep)
        print '='*80
        print "%14s,%14s,%16s,%20s,%9s,%9s,%10s,%9s" % ("Date", "Cell", "Protocol",
            "Sequence", "RMP(mV)", " Rin(Mohm)",  "tau(ms)",  "ARatio")
        print "%14s,%14s,%16s,%20s,%8.1f,%8.1f,%8.2f,%8.3f" % (date, cell, proto,
            seq, self.Rmp*1000., self.Rin*1e-6,
            self.tau*1000., self.AdaptRatio)
        print '-'*80

    def update_Tau(self, printWindow = True):
        """ compute tau (single exponential) from the onset of the response
            using lrpk window, and only the smallest 3 steps...
        """
        rgnpk= self.lrpk.getRegion()
        Func = 'exp1' # single exponential fit.
        Fits = Fitting.Fitting()
        fitx = []
        fity = []
        initpars = [-60.0*1e-3, -5.0*1e-3, 10.0*1e-3]
        icmdneg = numpy.where(self.icmd < 0)
        maxcmd = numpy.min(self.icmd)
        ineg = numpy.where(self.icmd[icmdneg] >= maxcmd/3)
        whichdata = ineg[0]
        itaucmd = self.icmd[ineg]
        whichaxis = 0
        (fpar, xf, yf, names) = Fits.FitRegion(whichdata, whichaxis, 
                self.traces.xvals('Time'), self.traces.view(numpy.ndarray), 
                dataType = '2d', t0=rgnpk[0], t1=rgnpk[1],
                fitFunc = Func, fitPars = initpars)
        if fpar == []:
            print 'fitting failed - see log'
            return
        outstr = ""
        s = numpy.shape(fpar)
        taus = []
        for j in range(0, s[0]):
            outstr = ""
            taus.append(fpar[j][2])
            for i in range(0, len(names[j])):
                outstr = outstr + ('%s = %f, ' % (names[j][i], fpar[j][i]))
            if printWindow:
                print( "FIT(%d, %.1f pA): %s " % (whichdata[j], itaucmd[j]*1e12, outstr) )
        meantau = numpy.mean(taus)
        self.ctrl.IVCurve_Tau.setText(u'%12.2f ms' % (meantau*1.e3))
        self.tau = meantau
        if printWindow:
            print 'Mean tau: %8.1f' % (meantau*1e3)
        
    def update_ssAnalysis(self, clear=True):
        if self.traces is None:
            return
        rgnss = self.lrss.getRegion()
        self.ctrl.IVCurve_ssTStart.setValue(rgnss[0]*1.0e3)
        self.ctrl.IVCurve_ssTStop.setValue(rgnss[1]*1.0e3)
        data1 = self.traces['Time': rgnss[0]:rgnss[1]]
        self.ivss=[]
        if len(self.nospk) >= 1:
            # Steady-state IV where there are no spikes
            self.ivss = data1.mean(axis=1)[self.nospk]
            # compute Rin from the SS IV:
            if len(self.icmd) > 0 and len(self.ivss) > 0:
                self.Rin = numpy.max(numpy.diff(self.ivss)/numpy.diff(self.icmd))
                self.ctrl.IVCurve_Rin.setText(u'%9.3f M\u03A9' % (self.Rin*1.0e-6))
            else:
                self.ctrl.IVCurve_Rin.setText(u'No valid points')
        else:
            self.ivss = data1.mean(axis=1) # all traces
        self.update_IVPlot()

    def update_pkAnalysis(self, clear=False, pw = False):
        if self.traces is None:
            return
        rgnpk= self.lrpk.getRegion()
        self.ctrl.IVCurve_pkTStart.setValue(rgnpk[0]*1.0e3)
        self.ctrl.IVCurve_pkTStop.setValue(rgnpk[1]*1.0e3)
        data2 = self.traces['Time': rgnpk[0]:rgnpk[1]]
        if len(self.nospk) >= 1:
            # Peak (minimum voltage) IV where there are no spikes
            self.ivpk = data2.min(axis=1)[self.nospk]
        else:
            self.ivpk = data2.min(axis=1)
        self.update_Tau(printWindow = pw)
        self.update_IVPlot()

    def update_IVPlot(self):
        self.IV_plot.clear()
        if len(self.ivss) > 0:
            self.IV_plot.plot(self.ivss, symbolSize=6, symbolPen='w', symbolBrush='w')
            #self.IVScatterPlot_ss.setPoints(x=self.icmd, y = self.ivss)
            #self.IV_plot.addItem(self.IVScatterPlot_ss)
        if len(self.ivpk) > 0:
            self.IV_plot.plot(self.ivpk, symbolSize=6, symbolPen='w', symbolBrush='r')
            #self.IVScatterPlot_pk.setPoints(x=self.icmd, y = self.ivpk)
            #self.IV_plot.addItem(self.IVScatterPlot_pk)
        
        
    def readParameters(self, clearFlag=False, pw=False):
        """
        Read the parameter window entries, set the lr regions, and do an update on the analysis
        """
        rgnx1 = self.ctrl.IVCurve_ssTStart.value()/1.0e3
        rgnx2 = self.ctrl.IVCurve_ssTStop.value()/1.0e3
        self.lrss.setRegion([rgnx1, rgnx2])
        self.update_ssAnalysis(clear=clearFlag)

        rgnx1 = self.ctrl.IVCurve_pkTStart.value()/1.0e3
        rgnx2 = self.ctrl.IVCurve_pkTStop.value()/1.0e3
        self.lrpk.setRegion([rgnx1, rgnx2])
        self.update_pkAnalysis(clear=False, pw = pw)


#---- Helpers ---
# Some of these would normally live in a pyqtgraph-related module, but are just stuck here to get the job done.
    def labelUp(self, plot, xtext, ytext, title):
        """helper to label up the plot"""
        plot.setLabel('bottom', xtext)
        plot.setLabel('left', ytext)
        plot.setTitle(title)

<|MERGE_RESOLUTION|>--- conflicted
+++ resolved
@@ -173,15 +173,7 @@
             self.tdur = self.tend - self.tstart
             tr = traces
             #tr =  numpy.reshape(self.traces.asarray(), (len(traces),-1))
-<<<<<<< HEAD
-            fsl = numpy.zeros(len(traces))
-            fisi = numpy.zeros(len(traces))
-            misi = numpy.zeros(len(traces))
-            ar = numpy.zeros(len(traces))
-            rmp = numpy.zeros(len(traces))
-=======
-            
->>>>>>> f9de97d7
+            
             self.spikecount = numpy.zeros(len(traces))
             # for adaptation ratio:
             minspk = 4
@@ -196,10 +188,7 @@
             tx = cmd.xvals('Time').view(numpy.ndarray)
             #self.lr.setRegion([end *0.5, end * 0.6])
             threshold = self.ctrl.IVCurve_SpikeThreshold.value() * 0.001
-<<<<<<< HEAD
-=======
-
->>>>>>> f9de97d7
+
             for i in range(len(dirs)):
                 (spike, spk) = Utility.findspikes(tx, tr[i], 
                     threshold, t0=self.tstart, t1=self.tend, dt=sampInterval,
