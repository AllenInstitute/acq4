# -*- coding: utf-8 -*-
"""
Description:
    
Input: event / site data previously analyzed by photostim
Output: 
    - per-event probability of being direct / evoked / spont
    - per-site probability of having evoked / direct input
    - per-cell measurements of direct and presynaptic area

Whereas photostim largely operates on a single stimulation (or a single stimulation site)
at a time, mapper operates on complete mapping datasets--multiple scans within a cell

Ideally, this module should replace the 'stats' and 'map' functionality in photostim
as well as integrate megan's map analysis, but I would really like it 
to be an independent module (and if it's not too difficult, it should _also_ be possible
to integrate it with photostim)


Features:

    - tracks spontaneous event rate over the timecourse of a cell as well as the prevalence
    of specific event features -- amplitude, shape, etc. This data is used to 
    determine:
        - For each event, the probability that it is evoked / spontaneous / direct
            - If we can get a good measure of this, we should also be able to formulate
              a distribution describing spontaneous events. We can then ask how much of the 
              actual distribution exceeds this and automatically partition events into evoked / spont.
        - For each site, the probability that it contains evoked and/or direct events
    This should have no notion of 'episodes' -- events at the beginning of one trace
    may have been evoked by the previous stim.
    - can report total number of evoked presynaptic sites per atlas region, total area of direct activation
    
    - display colored maps in 3d atlas
    
    - event-explorer functionality:    (perhaps this should stay separate)
        - display scatter plots of events based on various filtering criteria
        - mark regions of events within scatter plot as being invalid
        - filter generator: filter down events one criteria at a time, use lines / rois to control limits
            eg: plot by amplitude, tau; select a population of events that are known to be too large / fast
                replot by relative error and length/tau ratio; select another subset
                once a group is selected / deselected, tag the set (new column in events table)
                


Changes to event detector:
    - Ability to manually adjust PSP fits, particularly for direct responses (this goes into event detector?)
    - Ability to decrease sensitivity after detecting a direct event
    - Move region selection out of event detector entirely; should be part of mapper
    (the mapper can add columns to the event table if we want..)
    
"""


from PyQt4 import QtGui, QtCore
from lib.analysis.AnalysisModule import AnalysisModule
import os
from collections import OrderedDict
import DatabaseGui
from ColorMapper import ColorMapper
import pyqtgraph as pg
import pyqtgraph.parametertree as ptree
import numpy as np
import lib.analysis.modules.Photostim.Scan as Scan
from lib.analysis.modules.Photostim.Map import Map
import lib.analysis.tools.poissonScore as poissonScore
import flowchart.EventDetection as FCEventDetection


class MapAnalyzer(AnalysisModule):
    dbIdentity = 'MapAnalyzer'
    def __init__(self, host):
        AnalysisModule.__init__(self, host)
        if self.dataModel is None:
            raise Exception("MapAnalyzer module requires a data model, but none is loaded yet.")
        
        self.currentMap = None
        self.analysisValid = False
        self.colorsValid = False
        
        self.ctrlLayout = pg.LayoutWidget()
        self.ctrl = ptree.ParameterTree(showHeader=False)
        self.ctrlLayout.addWidget(self.ctrl, row=0, col=0)
        self.recalcBtn = QtGui.QPushButton('Recalculate')
        self.ctrlLayout.addWidget(self.recalcBtn, row=1, col=0)
        self.storeBtn = pg.FeedbackButton('Store to DB')
        self.ctrlLayout.addWidget(self.storeBtn, row=2, col=0)
        
        
        self.loader = Loader(host=self, dm=host.dataManager())
        
        
        modPath = os.path.abspath(os.path.dirname(__file__))
        self.colorMapper = ColorMapper(filePath=os.path.join(modPath, "colorMaps"))
        self._elements_ = OrderedDict([
            ('File Loader', {'type': 'fileInput', 'size': (300, 300), 'host': self, 'showFileTree': False}),
            ('Map Loader', {'type': 'ctrl', 'object': self.loader, 'size': (300, 300), 'pos': ('below', 'File Loader')}),
            ('Color Mapper', {'type':'ctrl', 'object': self.colorMapper, 'size': (800,200), 'pos': ('right', 'Map Loader')}),
            ('Canvas', {'type': 'canvas', 'size': (800, 400), 'pos':('right', 'Color Mapper'), 'args': {'name': 'MapAnalyzer'}}),
            ('Options', {'type': 'ctrl', 'object': self.ctrlLayout, 'size': (300, 500), 'pos': ('bottom', 'Map Loader')}),
            ('Data Plot', {'type': 'plot', 'pos': ('top', 'Color Mapper'), 'size': (800, 300)}),
            ('Score Histogram', {'type': 'plot', 'pos': ('bottom', 'Data Plot'), 'size': (800, 300)}),
            ('Timeline', {'type': 'plot', 'pos': ('bottom', 'Data Plot'), 'size': (800, 300)}),
            ('Stats Table', {'type': 'dataTree', 'pos': ('bottom', 'Canvas'), 'size': (800,300)}),
        ])
        host.resize(1100, 800)
        self.initializeElements()
        
        
        self.filterStage = EventFilter()
        self.spontRateStage = SpontRateAnalyzer(plot=self.getElement('Timeline', create=True))
        self.statsStage = EventStatisticsAnalyzer(histogramPlot=self.getElement('Score Histogram', create=True))
        self.regions = RegionMarker(self.getElement('Canvas', create=True))
        self.stages = [self.filterStage, self.spontRateStage, self.statsStage, self.regions]
        
        params = [
            dict(name='Time Ranges', type='group', children=[
                dict(name='Direct Start', type='float', value=0.498, suffix='s', step=0.001, siPrefix=True),
                dict(name='Stimulus', type='float', value=0.5, suffix='s', step=0.001, siPrefix=True),
                dict(name='Post Start', type='float', value=0.502, suffix='s', step=0.001, siPrefix=True),
                dict(name='Post Stop', type='float', value=0.700, suffix='s', step=0.001, siPrefix=True),
            ]),
        ]
        
        ## each processing stage comes with its own set of parameters
        for stage in self.stages:
            params.append(stage.parameters())
        
        self.params = ptree.Parameter.create(name='options', type='group', children=params)
        self.ctrl.setParameters(self.params, showTop=False)
        
        canvas = self.getElement('Canvas', create=True)
        #self.scalebar = pg.ScaleBar(100e-6)
        #canvas.addGraphicsItem(self.scalebar, name="ScaleBar")
        self.scalebar = pg.ScaleBar(size=500e-6)
        self.scalebar.setParentItem(canvas.view)
        self.scalebar.anchor((1, 1), (1, 1), offset=(-20, -20))
        
        ## Note: need to reconnect this!!
        #self.params.sigTreeStateChanged.connect(self.invalidate)
        self.recalcBtn.clicked.connect(self.recalcClicked)
        self.storeBtn.clicked.connect(self.storeToDB)
        self.params.param('Time Ranges').sigTreeStateChanged.connect(self.updateTimes)
        
        self.getElement('Color Mapper', create=True).sigChanged.connect(self.colorMapChanged)
        self.regions.sigRegionChanged.connect(self.processRegions)
        
    def elementChanged(self, element, old, new):
        name = element.name()

    def loadMap(self, rec):
        self.getElement('Canvas').clear()
        self.currentMap = Map(self, rec)
        self.currentMap.loadStubs()
        self.currentMap.sPlotItem.sigClicked.connect(self.mapPointClicked)

        self.getElement('Canvas').addGraphicsItem(self.currentMap.sPlotItem, movable=False)
        
        self.invalidate()
        self.loadFromDB()
        self.update()
                
    def loadScan(self, dh):
        ## called by Map objects to load scans
        scans = Scan.loadScanSequence(dh, self)
        #if len(scans) > 1:
            #raise Exception("Scan sequences not supported yet.")
        for scan in scans:
            ci = scan.canvasItem()
            self.getElement('Canvas').addItem(ci)
            ci.hide()
            scan.canvasItem().graphicsItem().sigClicked.connect(self.scanPointClicked)

        return scans
        
    def loadScanFromDB(self, sourceDir):
        ## Called by Scan as it is loading
        statTable = self.loader.dbGui.getTableName('Photostim.sites')
        eventTable = self.loader.dbGui.getTableName('Photostim.events')
        db = self.loader.dbGui.getDb()
        stats = db.select(statTable, '*', where={'ProtocolSequenceDir': sourceDir})
        events = db.select(eventTable, '*', where={'ProtocolSequenceDir': sourceDir}, toArray=True)
        return events, stats
        
    def loadSpotFromDB(self, sourceDir):
        ## Called by Scan as it is loading single points
        statTable = self.loader.dbGui.getTableName('Photostim.sites')
        eventTable = self.loader.dbGui.getTableName('Photostim.events')
        db = self.loader.dbGui.getDb()
        stats = db.select(statTable, '*', where={'ProtocolDir': sourceDir})
        events = db.select(eventTable, '*', where={'ProtocolDir': sourceDir}, toArray=True)
        return events, stats
        
    def loadFileRequested(self, fhList):
        canvas = self.getElement('Canvas')
        model = self.dataModel

        with pg.ProgressDialog("Loading data..", 0, len(fhList)) as dlg:
            for fh in fhList:
                try:
                    ## TODO: use more clever detection of Scan data here.
                    if fh.isFile() or model.dirType(fh) == 'Cell':
                        canvas.addFile(fh, movable=False)
                    #else:
                        #self.loadScan(fh)
                        return True
                    else:
                        return False
                except:
                    debug.printExc("Error loading file %s" % fh.name())
                    return False
                dlg += 1
                if dlg.wasCancelled():
                    return
        

    def getDb(self):
        db = self.loader.dbGui.getDb()
        return db
        
        
    def getColor(self, stats, data):
        ## return the color to represent this data
        
        ## merge data together
        d2 = data.copy()
        del d2['sites']
        d2 = OrderedDict(d2)
        d2.update(stats)
        del d2['ProtocolDir']
        
        mapper = self.getElement('Color Mapper')
        mapper.setArgList(d2.keys())
        
        return mapper.getColor(d2)
        
    def colorMapChanged(self):
        self.colorsValid = False
        self.update()
        
    def update(self):
        if not self.analysisValid:
            print "Updating analysis.."
            map = self.currentMap
            if map is None:
                return
            scans = map.scans
            
            ## Get a list of all stimulations in the map and their times.
            sites = []
            for s in scans:
                sites.extend(s.getTimes())
            sites.sort(key=lambda i: i[1])
            
            ## get list of all events
            events = []
            for scan in scans:
                ev = scan.getAllEvents()
                if ev is not None:
                    events.append(ev.copy())
            
            ## set up table of per-stimulation data
            spontRates = np.zeros(len(sites), dtype=[('ProtocolDir', object), ('start', float), ('stop', float), ('spontRate', float), ('filteredSpontRate', float)])
            spontRates[:] = [s+(0,0) for s in sites] ## fill with data
            
            filtered = None
            if len(events) > 0:
                events = np.concatenate(events)
                filtered = self.filterStage.process(events)
            
                ## compute spontaneous rates
                sr = self.spontRateStage.process(spontRates, filtered)
                spontRates['spontRate'] = sr['spontRate']
                spontRates['filteredSpontRate'] = sr['filteredSpontRate']
            else:
                sr = {'ampMean': 0, 'ampStdev': 0}
            
            output = self.statsStage.process(map, spontRates, filtered, sr['ampMean'], sr['ampStdev'])
            self.analysisValid = True
            
        if not self.colorsValid:
            self.currentMap.recolor()
            self.colorsValid = True
        
    def invalidate(self):
        print "invalidate."
        self.analysisValid = False
        self.colorsValid = False

    def recalcClicked(self):
        self.invalidate()
        self.update()
        
    def updateTimes(self):
        self.params['Spontaneous Rate', 'Stop Time'] = self.params['Time Ranges', 'Direct Start']
        self.params['Analysis Methods', 'Stimulus Time'] = self.params['Time Ranges', 'Stimulus']
        self.params['Analysis Methods', 'Pre Stop'] = self.params['Time Ranges', 'Direct Start']
        self.params['Analysis Methods', 'Post Start'] = self.params['Time Ranges', 'Post Start']
        self.params['Analysis Methods', 'Post Stop'] = self.params['Time Ranges', 'Post Stop']
        
        
    def scanPointClicked(self, gitem, points):
        plot = self.getElement('Data Plot', create=True)
        plot.clear()
        scan = gitem.scan
        scan.displayData(points[0].data(), plot, 'w')
        
    def mapPointClicked(self, gitem, points):
        plot = self.getElement('Data Plot', create=True)
        plot.clear()
        data = []
        for p in points:
            for source in p.data()['sites']:
                data.append(source)
            #data.extend(p.data)
        for i in range(len(data)):
            scan, fh = data[i]
            scan.displayData(fh, plot, pen=(i, len(data)*1.3), eventFilter=self.filterStage.process)
        
        self.getElement('Stats Table').setData(points[0].data())

    def storeToDB(self):
        try:
            self.update()
            
            ## Determine currently selected table to store to
            dbui = self.getElement('Map Loader').dbGui
            identity = self.dbIdentity+'.sites'
            mapTable = dbui.getTableName('Photostim.maps')
            table = dbui.getTableName(identity)
            db = dbui.getDb()

            if db is None:
                raise Exception("No DB selected")
            
            fields = OrderedDict([
                ('Map', {'Type': 'int', 'Link': mapTable}),
                #('CellDir', 'directory:Cell'),
                ('FirstSite', 'directory:Protocol'),
                ('Sites', 'blob'),
                ('PoissonScore', 'real'),
                ('PoissonScore_Pre', 'real'),
                ('PoissonAmpScore', 'real'),
                ('PoissonAmpScore_Pre', 'real'),
                ('HasInput', 'int'),
                ('FirstLatency', 'real'),
                ('ZScore', 'real'),
                ('FitAmpSum', 'real'),
                ('FitAmpSum_Pre', 'real'),
                ('NumEvents', 'real'),
                ('SpontRate', 'real'),
                ('DirectPeak', 'real'),
                ('Region', 'text'),
            ])
            
            mapRec = self.currentMap.getRecord()
            data = []
            for spot in self.currentMap.spots:
                rec = {}
                for k in fields:
                    if k in spot['data']:
                        rec[k] = spot['data'][k]
                #rec['CellDir'] = mapRec['cell'] 
                rec['Map'] = self.currentMap.rowID
                sites = [s[1] for s in spot['data']['sites']]
                rec['FirstSite'] = sites[0]
                rec['Sites'] = [db.getDirRowID(s) for s in sites]
                data.append(rec)
                
            
            with db.transaction():
                ## Make sure target table exists and has correct columns, links to input file
                db.checkTable(table, owner=identity, columns=fields, create=True, addUnknownColumns=True, indexes=[['Map']])
                
                # delete old
                db.delete(table, where={'Map': self.currentMap.rowID})

                # write new
                with pg.ProgressDialog("Storing map data...", 0, 100) as dlg:
                    for n, nmax in db.iterInsert(table, data, chunkSize=100):
                        dlg.setMaximum(nmax)
                        dlg.setValue(n)
                        if dlg.wasCanceled():
                            raise HelpfulException("Scan store canceled by user.", msgType='status')
            self.storeBtn.success()
        except:
            self.storeBtn.failure()            
            raise
        
    def processRegions(self):
        ## Compute regions for each spot
        for spot in self.currentMap.spots:
            dh = spot['data']['sites'][0][1]
            pos = spot['pos']
            rgn = self.regions.getRegion(pos)
            spot['data']['Region'] = rgn
            #print dh,rgn
            
        ## Store ROI positions with cell
        cell = self.currentMap.getRecord()['cell'] 
        rgns = self.regions.getRegions()
        cell.setInfo(MapAnalyzer_Regions=rgns)
        
    def loadFromDB(self):
        ## read in analysis from DB
        
        dbui = self.getElement('Map Loader').dbGui
        identity = self.dbIdentity+'.sites'
        mapTable = dbui.getTableName('Photostim.maps')
        table = dbui.getTableName(identity)
        db = dbui.getDb()

        if db is None:
            raise Exception("No DB selected")
        if not db.hasTable(table):
            return None
        
        fields = OrderedDict([
            ('Map', {'Type': 'int', 'Link': mapTable}),
            #('Sites', 'blob'),
            ('PoissonScore', 'real'),
            ('PoissonScore_Pre', 'real'),
            ('PoissonAmpScore', 'real'),
            ('PoissonAmpScore_Pre', 'real'),
            ('HasInput', 'int'),
            ('FirstLatency', 'real'),
            ('ZScore', 'real'),
            ('FitAmpSum', 'real'),
            ('FitAmpSum_Pre', 'real'),
            ('NumEvents', 'real'),
            ('SpontRate', 'real'),
            ('DirectPeak', 'real'),
            ('Region', 'text'),
        ])
        
        #mapRec = self.currentMap.getRecord()
        recs = db.select(table, ['rowid', '*'], where={'Map': self.currentMap.rowID})
        if len(recs) == len(self.currentMap.spots):
            for i, spot in enumerate(self.currentMap.spots):
                
                for k in fields.keys() + recs[i].keys():
                    spot['data'][k] = recs[i].get(k, None)
            self.analysisValid = True
            print "reloaded analysis from DB", self.currentMap.rowID
        else:
            print "analysis incomplete:", len(recs), len(self.currentMap.spots)
        
        
        
        
        
#class EventFilterParameterItem(WidgetParameterItem):
    #def __init__(self, param, depth):
        #WidgetParameterItem.__init__(self, param, depth)
        #self.subItem = QtGui.QTreeWidgetItem()
        #self.addChild(self.subItem)
        #self.filter = FCEventDetection.EventFilter('eventFilter')

    #def treeWidgetChanged(self):
        #self.treeWidget().setFirstItemColumnSpanned(self.subItem, True)
        #self.treeWidget().setItemWidget(self.subItem, 0, self.textBox)
        #self.setExpanded(True)
        
    #def makeWidget(self):
        #self.textBox = QtGui.QTextEdit()
        #self.textBox.setMaximumHeight(100)
        #self.textBox.value = lambda: str(self.textBox.toPlainText())
        #self.textBox.setValue = self.textBox.setPlainText
        #self.textBox.sigChanged = self.textBox.textChanged
        #return self.textBox
        
#class TextParameter(Parameter):
    #"""Editable string; displayed as large text box in the tree."""
    #itemClass = TextParameterItem

class EventFilter:
    def __init__(self):
        self.keyList = []
        
        self.params = ptree.Parameter.create(name='Event Selection', type='group', addText='Add filter..', addList=self.keyList, children=[
                dict(name='Amplitude Sign', type='list', values=['+', '-'], value='+'),
            ])
        self.params.addNew = self.addNew
            
    def addNew(self, typ):
        fp = ptree.Parameter.create(name='Filter', autoIncrementName=True, type='bool', value=True, removable=True, renamable=True, children=[
            dict(name="Field", type='list', value=typ, values=self.keyList),
            dict(name='Min', type='float', value=0.0),
            dict(name='Max', type='float', value=1.0),
            ])
        self.params.addChild(fp)
    
    def parameters(self):
        return self.params
        
    def updateKeys(self, keys):
        self.keyList = list(keys)
        self.keyList.sort()
        self.params.setAddList(keys)
        for fp in self.params:
            if fp.name() == 'Amplitude Sign':
                continue
            fp.param('Field').setLimits(keys)
    
    def process(self, events):
        if len(events) == 0:
            return events
        
        self.updateKeys(events.dtype.names)
        
        if self.params['Amplitude Sign'] == '+':
            events = events[events['fitAmplitude'] > 0]
        else:
            events = events[events['fitAmplitude'] < 0]
        
        for fp in self.params:
            if fp.name() == 'Amplitude Sign':
                continue
            if fp.value() is False:
                continue
            key, mn, mx = fp['Field'], fp['Min'], fp['Max']
            vals = events[key]
            mask = (vals >= mn) * (vals < mx)  ## Use inclusive minimum and non-inclusive maximum. This makes it easier to create non-overlapping selections
            events = events[mask]
            
        return events
        

class SpontRateAnalyzer:
    def __init__(self, plot=None):
        self.plot = plot
        self.spontRatePlot = plot.plot(pen=0.5)
        self.filterPlot = plot.plot(pen='g')
        self.timeMarker = TimelineMarker()
        plot.addItem(self.timeMarker)
        
        self.params = ptree.Parameter.create(name='Spontaneous Rate', type='group', children=[
                dict(name='Stop Time', type='float', value=0.495, suffix='s', siPrefix=True, step=0.005),
                dict(name='Method', type='list', values=['Constant', 'Constant (Mean)', 'Constant (Median)', 'Mean Window', 'Median Window', 'Gaussian Window'], value='Gaussian Window'),
                dict(name='Constant Rate', type='float', value=0, suffix='Hz', limits=[0, None], siPrefix=True),
                dict(name='Filter Window', type='float', value=20., suffix='s', siPrefix=True),
            ])
        self.params.sigTreeStateChanged.connect(self.paramsChanged)
    
    def parameters(self):
        return self.params
        
    def paramsChanged(self, param, changes):
        for param, change, info in changes:
            if param is self.params.param('Method'):
                method = self.params['Method']
                const = self.params.param('Constant Rate')
                window = self.params.param('Filter Window')
                if method.startswith('Constant'):
                    const.show()
                    const.setReadonly(method != 'Constant')
                    window.hide()
                else:
                    const.hide()
                    window.show()
        
    def process(self, sites, events):
        ## Inputs:
        ##   events - record array of event data. Must have fields 'protocolDir', 'fitTime'
        ##   sites  - record array with 'protocolDir', 'start', and 'stop' fields. Sorted by start.
        
        self.timeMarker.setTimes(zip(sites['start'], sites['stop']))
        
        ## filter events by pre-region
        stimTime = self.params['Stop Time']
        events = events[events['fitTime'] < stimTime]
        
        ## measure spont. rate for each handle
        spontRate = []
        amps = []
        for site in sites:
            ev = events[events['ProtocolDir'] == site['ProtocolDir']]
            spontRate.append(len(ev) / stimTime)
            amps.extend(ev['fitAmplitude'])
        spontRate = np.array(spontRate)
        
        self.spontRatePlot.setData(x=sites['start'], y=spontRate)
        
        ## do averaging
        method = self.params['Method']
        if method == 'Constant':
            rate = self.params['Constant Rate']
            filtered = [rate] * len(spontRate)
        elif method == 'Constant (Median)':
            rate = np.median(spontRate)
            filtered = [rate] * len(spontRate)
            self.params['Constant Rate'] = rate
        elif method == 'Constant (Mean)':
            rate = np.mean(spontRate)
            filtered = [rate] * len(spontRate)
            self.params['Constant Rate'] = rate
        else:
            filtered = np.empty(len(spontRate))
            for i in xrange(len(spontRate)):
                now = sites['start'][i]
                window = self.params['Filter Window']
                start = now - window
                stop = now + window
                if method == 'Median Window':
                    mask = (sites['start'] > start) & (sites['start'] < stop)
                    filtered[i] = np.median(spontRate[mask])
                if method == 'Mean Window':
                    mask = (sites['start'] > start) & (sites['start'] < stop)
                    filtered[i] = np.mean(spontRate[mask])
                if method == 'Gaussian Window':
                    filtered[i] = self.gauss(spontRate, sites['start'], now, window)
        
        self.filterPlot.setData(x=sites['start'], y=filtered)
        if len(amps) == 0:
            ret = {'spontRate': spontRate, 'filteredSpontRate': filtered, 'ampMean': 0, 'ampStdev': 0}
        else:
            ret = {'spontRate': spontRate, 'filteredSpontRate': filtered, 'ampMean': np.mean(amps), 'ampStdev': np.std(amps)}
        assert not np.isnan(ret['ampMean']) and not np.isnan(ret['ampStdev'])
        return ret
        
    @staticmethod
    def gauss(values, times, mean, sigma):
        a = 1.0 / (sigma * (2 * np.pi)**0.5)
        weights = np.exp(-((times-mean)**2) / (2 * sigma**2))
        weights /= weights.sum()
        return (weights * values).sum()
        

class EventStatisticsAnalyzer:
    def __init__(self, histogramPlot):
        self.histogram = histogramPlot
        self.params = ptree.Parameter.create(name='Analysis Methods', type='group', children=[
                dict(name='Stimulus Time', type='float', value=0.5, suffix='s', siPrefix=True, step=0.001),
                dict(name='Pre Start', type='float', value=0.0, suffix='s', siPrefix=True, step=0.001),
                dict(name='Pre Stop', type='float', value=0.495, suffix='s', siPrefix=True, step=0.001),
                dict(name='Post Start', type='float', value=0.502, suffix='s', siPrefix=True, step=0.001),
                dict(name='Post Stop', type='float', value=0.7, suffix='s', siPrefix=True, step=0.001),
                #dict(name='Z-Score', type='bool', value=False),
                #dict(name='Poisson', type='bool', value=False),
                #dict(name='Poisson Multi', type='bool', value=True, children=[
                    #dict(name='Amplitude', type='bool', value=False),
                    #dict(name='Mean', type='float', readonly=True),
                    #dict(name='Stdev', type='float', readonly=True),
                #]),
                dict(name='Threshold Parameter', type='list', values=['PoissonScore', 'PoissonAmpScore', 'ZScore', 'FitAmpSum']),
                dict(name='Threshold', type='float', value=1000., dec=True, minStep=1, step=0.5),
            ])
    
    def parameters(self):
        return self.params

    def process(self, map, spontRateTable, events, ampMean, ampStdev):
        stimTime = self.params['Stimulus Time']
        
        preStart = self.params['Pre Start']
        preStop = self.params['Pre Stop']
        preDt = preStop - preStart
        
        postStart = self.params['Post Start']
        postStop = self.params['Post Stop']
        postDt = postStop - postStart
        
        ## generate dict of spont. rates for each site
        spontRate = {}
        for rec in spontRateTable:
            spontRate[rec['ProtocolDir']] = rec
            
        if events is None:  ## Didn't get an array, need to fake the fields
            events = np.empty(0, dtype=[('ProtocolDir', object), ('fitTime', float), ('fitAmplitude', float)])
            
        
        ## filter events by time
        postMask = (events['fitTime'] > postStart)  &  (events['fitTime'] < postStop)
        postEvents = events[postMask]
        preMask = (events['fitTime'] > preStart)  &  (events['fitTime'] < preStop)
        preEvents = events[preMask]
        
        preScores = {'PoissonScore': [], 'PoissonAmpScore': [], 'SpontZScore':[]}
        postScores = {'PoissonScore': [], 'PoissonAmpScore': [], 'ZScore': [], 'FitAmpSum': []}
        
        
        for site in map.spots:
            postSiteEvents = []
            preSiteEvents = []
            rates = []
            latencies = []
            nEvents = []
            
            ## generate lists of post-stimulus events for each site
            for scan,dh in site['data']['sites']:
                ## collect post-stim events
                ev = postEvents[postEvents['ProtocolDir'] == dh]
                ev2 = np.empty(len(ev), dtype=[('time', float), ('amp', float)])
                ev2['time'] = ev['fitTime'] - stimTime
                ev2['amp'] = ev['fitAmplitude']
                postSiteEvents.append(ev2)
                latencies.append(ev2['time'].min() if len(ev2) > 0 else -1)
                nEvents.append(len(ev2))
                
                ## collect pre-stim events
                ev = preEvents[preEvents['ProtocolDir'] == dh]
                ev2 = np.empty(len(ev), dtype=[('time', float), ('amp', float)])
                ev2['time'] = ev['fitTime']
                ev2['amp'] = ev['fitAmplitude']
                preSiteEvents.append(ev2)
                
                rates.append(spontRate[dh]['filteredSpontRate'])
        
            ## compute score for each site
            ## note that keys added to site here are ultimately passed to host.getColor via Map.recolor
            site['data']['spontaneousRates'] = rates
            site['data']['events'] = events
            site['data']['ampMean'] = ampMean
            site['data']['ampStdev'] = ampStdev
            site['data']['PoissonScore'] = poissonScore.PoissonScore.score(postSiteEvents, rates, tMax=postDt)
            site['data']['PoissonAmpScore'] = poissonScore.PoissonAmpScore.score(postSiteEvents, rates, tMax=postDt, ampMean=ampMean, ampStdev=ampStdev)
            postScores['PoissonScore'].append(site['data']['PoissonScore'])
            postScores['PoissonAmpScore'].append(site['data']['PoissonAmpScore'])
            
            site['data']['PoissonScore_Pre'] = poissonScore.PoissonScore.score(preSiteEvents, rates, tMax=postDt)
            site['data']['PoissonAmpScore_Pre'] = poissonScore.PoissonAmpScore.score(preSiteEvents, rates, tMax=postDt, ampMean=ampMean, ampStdev=ampStdev)
            preScores['PoissonScore'].append(site['data']['PoissonScore_Pre'])
            preScores['PoissonAmpScore'].append(site['data']['PoissonAmpScore_Pre'])
            
            #if site['data']['sites'][0][1].shortName() == '051':
                #raise Exception()
            
            ## Compute some extra statistics for this map site
            stats = [s[0].getStats(s[1]) for s in site['data']['sites']]   ## pre-recorded stats for all sub-sites in this map site
<<<<<<< HEAD
            if 'ZScore' in s:
                site['data']['ZScore'] = np.median([s['ZScore'] for s in stats])
                postScores['ZScore'].append(site['data']['ZScore'])
            if 'directFitPeak' in s:
                site['data']['DirectPeak'] = np.median([s['directFitPeak'] for s in stats])
            if 'fitAmplitude_PostRegion_sum' in s:
=======
            if 'ZScore' in stats[0].keys():
                site['data']['ZScore'] = np.median([s['ZScore'] for s in stats])
                site['data']['SpontZScore'] = np.median([s['SpontZScore'] for s in stats])
                postScores['ZScore'].append(site['data']['ZScore'])
                preScores['SpontZScore'].append(site['data']['SpontZScore'])
            if 'directFitPeak' in stats[0].keys():
                site['data']['DirectPeak'] = np.median([s['directFitPeak'] for s in stats])
            if 'fitAmplitude_PostRegion_sum' in stats[0].keys():
>>>>>>> 606b7181
                site['data']['FitAmpSum'] = np.median([s['fitAmplitude_PostRegion_sum'] for s in stats])
                postScores['FitAmpSum'].append(site['data']['FitAmpSum'])
            #site['data']['FitAmpSum_Pre'] = np.median([s['fitAmplitude_PreRegion_sum'] for s in stats])  
            site['data']['FirstLatency'] = np.median(latencies)
            site['data']['NumEvents'] = np.median(nEvents)
            site['data']['SpontRate'] = np.median(rates)
            
            
            
            ## Decide whether this site has input
            tparam = self.params['Threshold Parameter']
            if tparam not in site['data']:
                raise Exception('invalid threshold parameter')
            score = site['data'][tparam]
            site['data']['HasInput'] = score > self.params['Threshold']
            
        ## plot histogram of scores for threshold parameter
        if self.params['Threshold Parameter'] == 'PoissonScore':
            pre, post = preScores['PoissonScore'], postScores['PoissonScore']
        elif self.params['Threshold Parameter'] == 'PoissonAmpScore':
            pre, post = preScores['PoissonAmpScore'], postScores['PoissonAmpScore']
        elif self.params['Threshold Parameter'] == 'ZScore':
            if 'SpontZScore' in site['data'].keys():
                pre, post = preScores['SpontZScore'], postScores['ZScore']
            else:
                pre = None
                post = postScores[self.params['Threshold Parameter']]                
        else:
            pre = None
            post = postScores[self.params['Threshold Parameter']]
            
        self.histogram.clear()
        if pre is not None:
            self.histogram.plot(x=pre, y=np.arange(len(pre)), pen=None, symbol='o', symbolPen=None, symbolBrush=(0, 0, 255, 50))
        self.histogram.plot(x=post, y=np.arange(len(post)), pen=None, symbol='o', symbolPen=None, symbolBrush=(255, 255, 0, 50))
        self.histogram.autoRange()
        #self.threshLine = pg.InfiniteLine(angle=90)
        #self.histogram.addItem(self.threshLine)
        #self.threshLine.setPos(self.params['Threshold'])
    
class RegionMarker(QtCore.QObject):
    """Allows user to specify multiple anatomical regions for classifying cells.
    Region names are written into custom DB columns for each site."""
    sigRegionChanged = QtCore.Signal(object)
    
    def __init__(self, canvas):
        QtCore.QObject.__init__(self)
        self.params = RegionsParameter(canvas)
        self.params.sigRegionChanged.connect(self.sigRegionChanged)
    
    def parameters(self):
        return self.params

    def getRegion(self, pos):
        ## return the first region containing pos
        for name,roi in self.params.getRegions():
            if roi.mapToParent(roi.shape()).contains(pos):
                return name
        return None
            
    def getRegions(self):
        ## Return a dict of all regions
        rgns = {}
        for name,roi in self.params.getRegions():
            pts = []
            for n,pos in roi.getLocalHandlePositions():
                pos = roi.mapToView(pos)
                pts.append((pos.x(), pos.y()))
            rgns[name] = pts
        return rgns
        
    #def process(self, map, spontRateTable, events, ampMean, ampStdev):
        #stimTime = self.params['Stimulus Time']
    
class RegionsParameter(ptree.types.GroupParameter):
    
    sigRegionChanged = QtCore.Signal(object)
    
    def __init__(self, canvas):
        self.canvas = canvas
        ptree.types.GroupParameter.__init__(self, name="Anatomical Regions", addText='Add Region..', children=[
            ])
        self.sigTreeStateChanged.connect(self.treeChanged)
        
    def getRegions(self):
        return [(rgn.name(), rgn.roi) for rgn in self if hasattr(rgn, 'roi')]

        
    def addNew(self):
        rgn = ptree.Parameter.create(name='region', autoIncrementName=True, renamable=True, removable=True, type='bool', value=True, children=[
            dict(name='DB Column', type='str', value='Region'),
            dict(name='Color', type='color'),
            ])
        self.addChild(rgn)
        
        ## find the center of the view
        view = self.canvas.view
        center = view.viewRect().center()
        size = [x*50 for x in view.viewPixelSize()]
        pts = [center, center+pg.Point(size[0], 0), center+pg.Point(0, size[1])]
        
        roi = pg.PolyLineROI(pts, closed=True)
        roi.setZValue(1000)
        view.addItem(roi)
        rgn.roi = roi
        roi.rgn = rgn
        roi.sigRegionChangeFinished.connect(self.regionChanged)
        
    def regionChanged(self, roi):
        self.sigRegionChanged.emit(self)
        
    def treeChanged(self, *args):
        for rgn in self:
            if not hasattr(rgn, 'roi'):
                continue
            rgn.roi.setVisible(rgn.value())
            rgn.roi.setPen(rgn['Color'])
            
        

class Loader(pg.LayoutWidget):
    def __init__(self, parent=None, host=None, dm=None):
        pg.LayoutWidget.__init__(self, parent)
        self.host = host
        
        
        self.dbGui = DatabaseGui.DatabaseGui(dm=dm, tables={'Photostim.events': None, 'Photostim.sites': None, 'Photostim.maps': None, MapAnalyzer.dbIdentity+'.sites': 'map_sites'})
        self.addWidget(self.dbGui)
        
        self.tree = pg.TreeWidget()
        self.tree.setHeaderHidden(True)
        self.addWidget(self.tree, 1, 0)

        self.loadBtn = QtGui.QPushButton('Load Map')
        self.addWidget(self.loadBtn, 2, 0)
        self.loadBtn.clicked.connect(self.load)
        
        self.refreshBtn = QtGui.QPushButton('Reload Map List')
        self.addWidget(self.refreshBtn, 3, 0)
        self.refreshBtn.clicked.connect(self.populate)
        
        self.loadedLabel = QtGui.QLabel("Loaded: [none]")
        self.addWidget(self.loadedLabel, 4, 0)
        
        self.populate()
        
    def populate(self):
        self.tree.clear()
        mapTable = self.dbGui.getTableName('Photostim.maps')
        if mapTable == '':
            return
            #raise Exception("No table selected for %s" % ident)
        db = self.dbGui.getDb()
        maps = db.select(mapTable, ['rowid','*'])
        
        paths = {}
        with pg.ProgressDialog("Reading map table...", 0, len(maps)) as dlg:
            for rec in maps:
                if len(rec['scans']) == 0:
                    continue
                
                ## convert (table, rowid) to (dirhandle, rowid) before creating Map
                rec['scans'] = [(db.getDir(*s), s[1]) for s in rec['scans']]
                path = rec['scans'][0][0].parent()
                
                if path not in paths:
                    pathItem = pg.TreeWidgetItem([path.name(relativeTo=db.baseDir())])
                    self.tree.addTopLevelItem(pathItem)
                    paths[path] = pathItem
                
                item = pg.TreeWidgetItem([rec['description']])
                item.rec = rec
                paths[path].addChild(item)
                
                dlg += 1
                if dlg.wasCanceled():
                    raise Exception("User cancelled map list construction; some maps may not be displayed.")
        self.tree.sortItems(0, QtCore.Qt.AscendingOrder)
            
    def load(self):
        sel = self.tree.selectedItems()
        if len(sel) != 1:
            raise Exception("Must select a single map to load.")
        sel = sel[0]
        if not hasattr(sel, 'rec'):
            raise Exception("Must select a map to load.")
        try: 
            self.host.loadMap(sel.rec)
            self.loadedLabel.setText("Loaded: %s" % (sel.parent().text(0) + '/' + sel.text(0)))
        except:
            self.loadedLabel.setText("Loaded: [none]")
            raise
        
class TimelineMarker(pg.GraphicsObject):
    def __init__(self):
        pg.GraphicsObject.__init__(self)
        self.times = []
        self.yRange=(0.1, 0.2)
        self.xRange=[float('inf'), float('-inf')]
        self.pen = pg.mkPen(None)
        self.brush = pg.mkBrush((200,200,255,200))
        
    def boundingRect(self):
        if self.xRange[0] == float('inf'):
            x1,x2 = 0,0
        else:
            x1,x2 = self.xRange
        return QtCore.QRectF(x1, 0, x2-x1, 1)
        
    def setTimes(self, times):
        """Times must be a list of (start, end) tuples."""
        self.clear()
        self.addTimes(times)
            
    def addTimes(self, times):
        for x1, x2 in times:
            t = QtGui.QGraphicsRectItem(QtCore.QRectF(x1, 0, x2-x1, 1))
            t.setParentItem(self)
            t.setPen(self.pen)
            t.setBrush(self.brush)
            self.xRange[0] = min(self.xRange[0], x1, x2)
            self.xRange[1] = max(self.xRange[1], x1, x2)
            self.prepareGeometryChange()
            self.times.append(t)
            
    def paint(self, p, *args):
        pass
        #p.setPen(pg.mkPen('r'))
        #p.drawRect(self.boundingRect())
            
    def clear(self):
        self.xRange = [float('inf'), float('-inf')]
        s = self.scene()
        if s is not None:
            for t in self.times:
                s.removeItem(t)
                t.setParentItem(None)
        else:
            for t in self.times:
                t.setParentItem(None)
            
        self.times = []
            
    def setPen(self, pen):
        pen = pg.mkPen(pen)
        self.pen = pen
        for t in self.times:
            t.setPen(pen)
            
    def setBrush(self, brush):
        brush = pg.mkBrush(brush)
        self.brush = brush
        for t in self.times:
            t.setBrush(brush)
            
            
        
    def viewRangeChanged(self):
        self.resetTransform()
        r = self.viewRect()
        y1 = r.top() + r.height() * self.yRange[0]
        y2 = r.top() + r.height() * self.yRange[1]
        self.translate(0, y1)
        self.scale(1.0, abs(y2-y1))
        #print y1, y2
        <|MERGE_RESOLUTION|>--- conflicted
+++ resolved
@@ -727,14 +727,6 @@
             
             ## Compute some extra statistics for this map site
             stats = [s[0].getStats(s[1]) for s in site['data']['sites']]   ## pre-recorded stats for all sub-sites in this map site
-<<<<<<< HEAD
-            if 'ZScore' in s:
-                site['data']['ZScore'] = np.median([s['ZScore'] for s in stats])
-                postScores['ZScore'].append(site['data']['ZScore'])
-            if 'directFitPeak' in s:
-                site['data']['DirectPeak'] = np.median([s['directFitPeak'] for s in stats])
-            if 'fitAmplitude_PostRegion_sum' in s:
-=======
             if 'ZScore' in stats[0].keys():
                 site['data']['ZScore'] = np.median([s['ZScore'] for s in stats])
                 site['data']['SpontZScore'] = np.median([s['SpontZScore'] for s in stats])
@@ -743,7 +735,6 @@
             if 'directFitPeak' in stats[0].keys():
                 site['data']['DirectPeak'] = np.median([s['directFitPeak'] for s in stats])
             if 'fitAmplitude_PostRegion_sum' in stats[0].keys():
->>>>>>> 606b7181
                 site['data']['FitAmpSum'] = np.median([s['fitAmplitude_PostRegion_sum'] for s in stats])
                 postScores['FitAmpSum'].append(site['data']['FitAmpSum'])
             #site['data']['FitAmpSum_Pre'] = np.median([s['fitAmplitude_PreRegion_sum'] for s in stats])  
