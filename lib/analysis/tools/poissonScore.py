"""
Description:
    
Input: event / site data previously analyzed by photostim
Output: 
    - per-event probability of being direct / evoked / spont
    - per-site probability of having evoked / direct input
    - per-cell measurements of direct and presynaptic area

Whereas photostim largely operates on a single stimulation (or a single stimulation site)
at a time, mapper operates on complete mapping datasets--multiple scans within a cell

Ideally, this module should replace the 'stats' and 'map' functionality in photostim
as well as integrate megan's map analysis, but I would really like it 
to be an independent module (and if it's not too difficult, it should _also_ be possible
to integrate it with photostim)


Features:

    - tracks spontaneous event rate over the timecourse of a cell as well as the prevalence
    of specific event features -- amplitude, shape, etc. This data is used to 
    determine:
        - For each event, the probability that it is evoked / spontaneous / direct
            - If we can get a good measure of this, we should also be able to formulate
              a distribution describing spontaneous events. We can then ask how much of the 
              actual distribution exceeds this and automatically partition events into evoked / spont.
        - For each site, the probability that it contains evoked and/or direct events
    This should have no notion of 'episodes' -- events at the beginning of one trace
    may have been evoked by the previous stim.
    - can report total number of evoked presynaptic sites per atlas region, total area of direct activation
    
    - display colored maps in 3d atlas
    
    - event-explorer functionality:    (perhaps this should stay separate)
        - display scatter plots of events based on various filtering criteria
        - mark regions of events within scatter plot as being invalid
        - filter generator: filter down events one criteria at a time, use lines / rois to control limits
            eg: plot by amplitude, tau; select a population of events that are known to be too large / fast
                replot by relative error and length/tau ratio; select another subset
                once a group is selected / deselected, tag the set (new column in events table)
                


Changes to event detector:
    - Ability to manually adjust PSP fits, particularly for direct responses (this goes into event detector?)
    - Ability to decrease sensitivity after detecting a direct event
    - Move region selection out of event detector entirely; should be part of mapper
    (the mapper can add columns to the event table if we want..)
    

    
Notes on probability computation:

    We need to be able to detect several different situations:
    
    (1) Obvious, immediate rate change
    
    |___||____|_|_______|____|___|___|_|||||||_|_||__|_||___|____|__|_|___|____|___
                                      ^
    (2) Obvious, delayed rate change
    
    |___||____|_|_______|____|___|___|_|____|__|_|___|___|_||_|_||_|_|__|_|_||_____
                                      ^
    (3) Non-obvious rate change, but responses have good precision   
    
    |______|______|_________|_______|____|______|________|________|_________|______
    _____|___________|_______|___|_______|__________|____|______|______|___________
    ___|________|_________|___|______|___|__|_________|____|_______|___________|___
                                      ^
    (4) Very low spont rate (cannot measure intervals between events)
        with good response precision
        
    ______________________________________|________________________________________
    ________|___________________________________|__________________________________
    _________________________________________|________________________|____________
                                      ^
    (5) Non-obvious rate change, but response amplitudes are very different
    
    __,______.___,_______.___,_______,_____|___,_____._________,_,______.______,___
                                      ^

    

"""












## Code for playing with poisson distributions

import numpy as np
import scipy.stats as stats
import scipy.misc
import scipy.interpolate
import pyqtgraph as pg
import pyqtgraph.console
import user
import pyqtgraph.multiprocess as mp
import os

def poissonProcess(rate, tmax=None, n=None):
    """Simulate a poisson process; return a list of event times"""
    events = []
    t = 0
    while True:
        t += np.random.exponential(1./rate)
        if tmax is not None and t > tmax:
            break
        events.append(t)
        if n is not None and len(events) >= n:
            break
    return np.array(events)

def poissonProb(n, t, l, clip=False):
    """
    For a poisson process, return the probability of seeing at least *n* events in *t* seconds given
    that the process has a mean rate *l*.
    """
    p = stats.poisson(l*t).cdf(n)   
    if clip:
        p = np.clip(p, 0, 1.0-1e-25)
    return p
    
def gaussProb(amps, mean, stdev):
    """
    Given a gaussian distribution with mean, stdev, return the improbability
    of seeing all of the given amplitudes consecutively, normalized for the number of events.
    """
    if len(amps) == 0:
        return 1.0
    p = 1.0 - stats.norm(mean, stdev).cdf(amps)
    return 1.0 / (p.prod() ** (1./len(amps)))

class PoissonScore:
    """
    Class for computing a statistic that asks "what is the probability that a poisson process
    would generate a set of events like this"
    
    General procedure:
      1. For each event n in a list of events, compute the probability of a poisson
         process generating at least n-1 events in the time up to event n (this is 
         poissonProb() applied individually to each event)
      2. The maximum value over all events is the score. For multiple trials, simply
         mix together all events and assume an accordingly faster poisson process.
      3. Normalize the score to a probability using a precomputed table generated
         by a poisson process simulations.
    """
    
    
    normalizationTable = None
    
        
    @classmethod
    def score(cls, ev, rate, tMax=None, normalize=True, **kwds):
        """
        Compute poisson score for a set of events.
        ev must be a list of record arrays. Each array describes a set of events; only required field is 'time'
        *rate* may be either a single value or a list (in which case the mean will be used)
        """
        nSets = len(ev)
        ev = [x['time'] for x in ev]  ## select times from event set
        ev = np.concatenate(ev)   ## mix events together

        if len(ev) == 0:
            mp = 0.0
        else:
            nVals = np.array([(ev<=t).sum()-1 for t in ev]) 
            pi = poissonProb(nVals, ev, rate*nSets)  ## note that by using n=0 to len(ev)-1, we correct for the fact that the time window always ends at the last event
            mp = pi.max()
        
        #mpp = min(cls.maxPoissonProb(ev, rate*nSets), 1.0-1e-12)  ## don't allow returning inf
        mpp = min(mp, 1.0-1e-12)
        
<<<<<<< HEAD
=======
        if not np.isscalar(rate):
            rate = np.mean(rate)
        
        mpp = min(cls.maxPoissonProb(ev, rate*nSets), 1.0-1e-12)  ## don't allow returning inf
>>>>>>> 44f290ee
        score =  1.0 / (1.0 - mpp)
        #n = len(ev)
        if normalize:
            ret = cls.mapPoissonScore(score, rate*tMax*nSets)
        else:
            ret = score
        if np.isscalar(ret):
            assert not np.isnan(ret)
        else:
            assert not any(np.isnan(ret))
        
        return ret

    @classmethod
    def amplitudeScore(cls, events, times, **kwds):
        """Computes extra probability information about events based on their amplitude.
        Inputs to this method are:
            events: record array of events; fields include 'time' and 'amp'
            times:  the time points at which to compute probability values
                    (the output must have the same length)
            
        By default, no extra score is applied for amplitude (but see also PoissonRepeatAmpScore)
        """
        return np.ones(len(times))

    #@staticmethod
    #def maxPoissonProb(ev, rate):
        #"""
        #For a list of events, compute poissonImp for each event; return the maximum and the index of the maximum.
        #"""
        #if len(ev) == 0:
            #return 0.0
        #nVals = np.array([(ev<=t).sum()-1 for t in ev]) 
        #pi = poissonProb(nVals, ev, rate)  ## note that by using n=0 to len(ev)-1, we correct for the fact that the time window always ends at the last event
        #mp = pi.max()
            
        #return mp

    @classmethod
    def mapPoissonScore(cls, x, n):
        """
        Map score x to probability given we expect n events per set
        """
        if cls.normalizationTable is None:
            cls.normalizationTable = cls.generateNormalizationTable()
            
        nind = np.log(n)/np.log(2)
        n1 = np.clip(int(np.floor(nind)), 0, cls.normalizationTable.shape[1]-2)
        n2 = n1+1
        
        mapped1 = []
        for i in [n1, n2]:
            norm = cls.normalizationTable[:,i]
            ind = np.argwhere(norm[0] > x)
            if len(ind) == 0:
                ind = len(norm[0])-1
            else:
                ind = ind[0,0]
            if ind == 0:
                ind = 1
            x1, x2 = norm[0, ind-1:ind+1]
            y1, y2 = norm[1, ind-1:ind+1]
            if x1 == x2:
                s = 0.0
            else:
                s = (x-x1) / float(x2-x1)
            mapped1.append(y1 + s*(y2-y1))
        
        mapped = mapped1[0] + (mapped1[1]-mapped1[0]) * (nind-n1)/float(n2-n1)
        
        ## doesn't handle points outside of the original data.
        #mapped = scipy.interpolate.griddata(poissonScoreNorm[0], poissonScoreNorm[1], [x], method='cubic')[0]
        #normTable, tVals, xVals = poissonScoreNorm
        #spline = scipy.interpolate.RectBivariateSpline(tVals, xVals, normTable)
        #mapped = spline.ev(n, x)[0]
        #raise Exception()
        assert not (np.isinf(mapped) or np.isnan(mapped))
        return mapped

    @classmethod
    def generateNormalizationTable(cls, nEvents=1000000000):
        path = os.path.dirname(__file__)
        cacheFile = os.path.join(path, 'poissonScoreNormTable_2x9x500_float64.dat')
        if os.path.exists(cacheFile):
            norm = np.fromstring(open(cacheFile).read(), dtype=np.float64).reshape(2,9,500)
            
        else:
            rate = 1.0
            tVals = 2**np.arange(9)
            nev = (nEvents / (rate*tVals)**0.5).astype(int)
            
            r = 10**(10/500.)
            xVals = r ** np.arange(500)  ## log spacing from 1 to 10**20 in 500 steps
            count = np.zeros((len(tVals),len(xVals)), dtype=float)
            for i, t in enumerate(tVals):
                n = nev[i]
                for j in xrange(int(n)):
                    if j%1000==0:
                        print t, j
                    ev = [{'time': poissonProcess(rate, t)}]
                    score = cls.score(ev, 1.0, normalize=False)
                    ind = np.log(score) / np.log(r)
                    count[i, :ind+1] += 1
            
            count[count==0] = 1
            norm = np.empty((2, len(tVals),len(xVals)))
            norm[0,:] = xVals.reshape(1, len(xVals))
            norm[1] = nev.reshape(len(nev), 1) / count
            
            open(cacheFile, 'wb').write(norm.tostring())
        return norm

        
    @classmethod
    def testMapping(cls, rate=1.0, tmax=1.0, n=10000):
        scores = np.empty(n)
        mapped = np.empty(n)
        ev = []
        for i in xrange(len(scores)):
            ev.append([{'time': poissonProcess(rate, tmax)}])
            scores[i] = cls.score(ev[-1], rate, tMax=tmax)
        
        for j in [1,2,3,4]:
            print "  %d: %f" % (10**j, (scores>10**j).sum() / float(len(scores)))
        return ev, scores
        
    @classmethod
    def showMap(cls):
        plt = pg.plot()
        for i in range(cls.normalizationTable.shape[1]):
            plt.plot(cls.normalizationTable[0,i], cls.normalizationTable[1,i], pen=(i, 14), symbolPen=(i,14), symbol='o')
    
    @classmethod
    def poissonScoreBlame(ev, rate):
        nVals = np.array([(ev<=t).sum()-1 for t in ev]) 
        pp1 = 1.0 /   (1.0 - cls.poissonProb(nVals, ev, rate, clip=True))
        pp2 = 1.0 /   (1.0 - cls.poissonProb(nVals-1, ev, rate, clip=True))
        diff = pp1 / pp2
        blame = np.array([diff[np.argwhere(ev >= ev[i])].max() for i in range(len(ev))])
        return blame





class PoissonRepeatScore:
    """
    Class for analyzing poisson-process spike trains with evoked events mixed in. 
    This computes a statistic that asks "assuming spikes have poisson timing and
    normally-distributed amplitudes, what is the probability of seeing this set
    of times/amplitudes?". 
    
    A single set of events is merely a list of time values; we can also ask a 
    similar question for multiple trials: "what is the probability that a poisson 
    process would produce all of these spike trains"

    The statistic should be able to pick out:
      - Spikes that are very close to the stimulus (assumed to be at t=0)
      - Abnormally high spike rates, particularly soon after the stimulus
      - Spikes that occur with similar post-stimulus latency over multiple trials
      - Spikes that are larger than average, particularly soon after the stimulus
    
    """
    normalizationTable = None
    
    @classmethod
    def score(cls, ev, rate, tMax=None, normalize=True, **kwds):
        """
        Given a set of event lists, return probability that a poisson process would generate all sets of events.
        ev = [
        [t1, t2, t3, ...],    ## trial 1
        [t1, t2, t3, ...],    ## trial 2
        ...
        ]
        
        *rate* must have the same length as *ev*.
        Extra keyword arguments are passed to amplitudeScore
        """
        events = ev
        nSets = len(ev)
        ev = [x['time'] for x in ev]  ## select times from event set
        
        ev2 = []
        for i in range(len(ev)):
            arr = np.zeros(len(ev[i]), dtype=[('trial', int), ('time', float)])
            arr['time'] = ev[i]
            arr['trial'] = i
            ev2.append(arr)
        ev2 = np.sort(np.concatenate(ev2), order=['time', 'trial'])
        if len(ev2) == 0:
            return 1.0
        
        ev = map(np.sort, ev)
        pp = np.empty((len(ev), len(ev2)))
        for i, trial in enumerate(ev):
            nVals = []
            for j in range(len(ev2)):
                n = (trial<ev2[j]['time']).sum()
                if any(trial == ev2[j]['time']) and ev2[j]['trial'] > i:  ## need to correct for the case where two events in separate trials happen to have exactly the same time.
                    n += 1
                nVals.append(n)
            
            pp[i] = 1.0 / (1.0 - poissonProb(np.array(nVals), ev2['time'], rate[i]))
           
            ## apply extra score for uncommonly large amplitudes
            ## (note: by default this has no effect; see amplitudeScore)
            pp[i] *= cls.amplitudeScore(events[i], ev2['time'], **kwds)
                
                
                
        score = pp.prod(axis=0).max() ##** (1.0 / len(ev))  ## normalize by number of trials [disabled--we WANT to see the significance that comes from multiple trials.]
        if normalize:
            ret = cls.mapScore(score, np.mean(rate)*tMax, nSets)
        else:
            ret = score
        if np.isscalar(ret):
            assert not np.isnan(ret)
        else:
            assert not any(np.isnan(ret))
            
        return ret
        
    @classmethod
    def amplitudeScore(cls, events, times, **kwds):
        """Computes extra probability information about events based on their amplitude.
        Inputs to this method are:
            events: record array of events; fields include 'time' and 'amp'
            times:  the time points at which to compute probability values
                    (the output must have the same length)
            
        By default, no extra score is applied for amplitude (but see also PoissonRepeatAmpScore)
        """
        return np.ones(len(times))
        
    
    @classmethod
    def mapScore(cls, x, n, m):
        """
        Map score x to probability given we expect n events per set and m repeat sets
        """
        if cls.normalizationTable is None:
            cls.normalizationTable = cls.generateNormalizationTable()
            cls.extrapolateNormTable()
            
        table = cls.normalizationTable[:,min(m-1, cls.normalizationTable.shape[1]-1)]  # select the table for this repeat number
        
        nind = np.log(n)/np.log(2)
        n1 = np.clip(int(np.floor(nind)), 0, table.shape[2]-2)
        n2 = n1+1
        
        mapped1 = []
        for i in [n1, n2]:
            norm = table[:,i]
            ind = np.argwhere(norm[0] > x)
            if len(ind) == 0:
                ind = len(norm[0])-1
            else:
                ind = ind[0,0]
            if ind == 0:
                ind = 1
            x1, x2 = norm[0, ind-1:ind+1]
            y1, y2 = norm[1, ind-1:ind+1]
            if x1 == x2:
                s = 0.0
            else:
                s = (x-x1) / float(x2-x1)
            mapped1.append(y1 + s*(y2-y1))
        
        mapped = mapped1[0] + (mapped1[1]-mapped1[0]) * (nind-n1)/float(n2-n1)
        
        ## doesn't handle points outside of the original data.
        #mapped = scipy.interpolate.griddata(poissonScoreNorm[0], poissonScoreNorm[1], [x], method='cubic')[0]
        #normTable, tVals, xVals = poissonScoreNorm
        #spline = scipy.interpolate.RectBivariateSpline(tVals, xVals, normTable)
        #mapped = spline.ev(n, x)[0]
        #raise Exception()
        assert not (np.isinf(mapped) or np.isnan(mapped))
        return mapped

    @classmethod
    def generateRandom(cls, rate, tMax, reps):
        ev = []
        for i in range(reps):
            times = poissonProcess(rate, tMax)
            ev.append({'time': times, 'amp': np.random.normal(size=len(times))})
        return ev
        
    @classmethod
    def generateNormalizationTable(cls, nEvents=1000000):
        
        ## parameters determining sample space for normalization table
        reps = np.arange(1,5)  ## number of repeats
        rate = 1.0
        tVals = 2**np.arange(4)  ## set of tMax values
        nev = (nEvents / (rate*tVals)**0.5).astype(int)
        
        xSteps = 1000
        r = 10**(30./xSteps)
        xVals = r ** np.arange(xSteps)  ## log spacing from 1 to 10**20 in 500 steps
        tableShape = (2, len(reps), len(tVals), len(xVals))
        
        path = os.path.dirname(__file__)
        cacheFile = os.path.join(path, '%s_normTable_%s_float64.dat' % (cls.__name__, 'x'.join(map(str,tableShape))))
        
        if os.path.exists(cacheFile):
            norm = np.fromstring(open(cacheFile).read(), dtype=np.float64).reshape(tableShape)
        else:
            print "Generating %s ..." % cacheFile
            norm = np.empty(tableShape)
            counts = []
            with mp.Parallelize(tasks=[0,1], counts=counts) as tasker:
                for task in tasker:
                    count = np.zeros(tableShape[1:], dtype=float)
                    for i, t in enumerate(tVals):
                        n = nev[i]
                        for j in xrange(int(n)):
                            if j%1000==0:
                                print t, j
                            ev = cls.generateRandom(rate=rate, tMax=t, reps=reps[-1])
                            for m in reps:
                                score = cls.score(ev[:m], 1.0, normalize=False)
                                ind = np.log(score) / np.log(r)
                                count[m-1, i, :ind+1] += 1
                    tasker.counts.append(count)
                            
            count = sum(counts)
            count[count==0] = 1
            norm[0] = xVals.reshape(1, 1, len(xVals))
            norm[1] = nev.reshape(1, len(nev), 1) / count
            
            open(cacheFile, 'wb').write(norm.tostring())
        
        return norm

    @classmethod
    def extrapolateNormTable(cls):
        ## It appears that, on a log-log scale, the normalization curves appear to become linear after reaching
        ## about 50 on the y-axis. 
        ## we can use this to overwrite all the junk at the end caused by running too few test iterations.
        d = cls.normalizationTable
        for rep in range(d.shape[1]):
            for n in range(d.shape[2]):
                trace = d[:,rep,n]
                logtrace = np.log(trace)
                ind1 = np.argwhere(trace[1] > 60)[0,0]
                ind2 = np.argwhere(trace[1] > 100)[0,0]
                dd = logtrace[:,ind2] - logtrace[:,ind1]
                slope = dd[1]/dd[0]
                npts = trace.shape[1]-ind2
                yoff = logtrace[1,ind2] - logtrace[0,ind2] * slope
                trace[1,ind2:] = np.exp(logtrace[0,ind2:] * slope + yoff)
        
        
    @classmethod
    def testMapping(cls, rate=1.0, tmax=1.0, n=10000):
        scores = np.empty(n)
        mapped = np.empty(n)
        ev = []
        for i in xrange(len(scores)):
            ev.append([{'time': poissonProcess(rate, tmax)}])
            scores[i] = cls.score(ev[-1], rate, tMax=tmax)
        
        for j in [1,2,3,4]:
            print "  %d: %f" % (10**j, (scores>10**j).sum() / float(len(scores)))
        return ev, scores
        
    @classmethod
    def showMap(cls):
        plt = pg.plot()
        for n in range(cls.normalizationTable.shape[1]):
            for i in range(cls.normalizationTable.shape[2]):
                plt.plot(cls.normalizationTable[0, n,i], cls.normalizationTable[1, n,i], pen=(n, 14), symbolPen=(i,14), symbol='o')


class PoissonRepeatAmpScore(PoissonRepeatScore):
    
    normalizationTable = None
    
    @classmethod
    def amplitudeScore(cls, events, times, ampMean=1.0, ampStdev=1.0, **kwds):
        """Computes extra probability information about events based on their amplitude.
        Inputs to this method are:
            events: record array of events; fields include 'time' and 'amp'
            times:  the time points at which to compute probability values
                    (the output must have the same length)
            ampMean, ampStdev: population statistics of spontaneous events
        """
        return [gaussProb(events['amp'][events['time']<=t], ampMean, ampStdev) for t in times]
        


app = pg.mkQApp()
con = pyqtgraph.console.ConsoleWidget()
con.show()
con.catchAllExceptions()


## Test ability of poissonScore to predict proability of seeing false positives

#with mp.Parallelize(tasks=[2, 2, 2, 2, 5, 5, 5, 5, 10, 10, 10, 10, 20, 20, 20, 20]) as tasker:
    ##np.random.seed(os.getpid() ^ int(time.time()*100))  ## make sure each fork gets its own random seed
    #for rate in tasker:
        ##rate = 5.
        #tMax = 1.0
        #totals = [0,0,0,0,0,0]
        #pptotals = [0,0,0,0,0,0]
        #trials = 10000
        #for i in xrange(trials):
            #events = poissonProcess(rate, tMax)
            ###prob = 1.0 / poissonProb(events, [tMax], rate)[0]
            ###prob = 1.0 / (1.0 - stats.poisson(rate*tMax).cdf(len(events)))  ## only gives accurate predictions for large rate
            ##prob = 1.0 / (1.0 - stats.poisson(rate*(events[-1]+(1./rate) if len(events) > 0 else tMax)).cdf(len(events)))  ## only gives accurate predictions for large rate
            ##score = poissonIntegral(events, rate, 0.005, 0.3)
            #score = poissonScore(events, rate)
            #for i in range(1,6):
                #if score > 10**i:
                    #totals[i] += 1
                ##if prob > 10**i:
                    ##pptotals[i] += 1
        #print "spont rate:", rate
        #print "False negative scores:"
        #for i in range(1,6):
            #print "   > %d: %d (%0.2f%%)" % (10**i, totals[i], 100*totals[i]/float(trials))
        ##print "False negative probs:"
        ##for i in range(1,6):
            ##print "   > %d: %d (%0.2f%%)" % (10**i, pptotals[i], 100*pptotals[i]/float(trials))

#raise Exception()

## Create a set of test cases:

reps = 3
trials = 200
spontRate = [2., 3., 5.]
miniAmp = 1.0
tMax = 0.5

def randAmp(n=1, quanta=1):
    return np.random.gamma(4., size=n) * miniAmp * quanta / 4.

## create a standard set of spontaneous events
spont = [] ## trial, rep
allAmps = []
for i in range(trials):
    spont.append([])
    for j in range(reps):
        times = poissonProcess(spontRate[j], tMax)
        amps = randAmp(len(times))  ## using scale=4 gives a nice not-quite-gaussian distribution
        source = ['spont'] * len(times)
        spont[i].append((times, amps, source))
        allAmps.append(amps)
        
miniStdev = np.concatenate(allAmps).std()


def spontCopy(i, j, extra):
    times, amps, source = spont[i][j]
    ev = np.zeros(len(times)+extra, dtype=[('time', float), ('amp', float), ('source', object)])
    ev['time'][:len(times)] = times
    ev['amp'][:len(times)] = amps
    ev['source'][:len(times)] = source
    return ev
    
## copy spont. events and add on evoked events
testNames = []
tests = [[[] for i in range(trials)] for k in range(7)]  # test, trial, rep
for i in range(trials):
    for j in range(reps):
        ## Test 0: no evoked events
        testNames.append('No evoked')
        tests[0][i].append(spontCopy(i, j, 0))

        ## Test 1: 1 extra event, single quantum, short latency
        testNames.append('1ev, fast')
        ev = spontCopy(i, j, 1)
        ev[-1] = (np.random.gamma(1.0) * 0.01, 1, 'evoked')
        tests[1][i].append(ev)

        ## Test 2: 2 extra events, single quantum, short latency
        testNames.append('2ev, fast')
        ev = spontCopy(i, j, 2)
        for k, t in enumerate(np.random.gamma(1.0, size=2)*0.01):
            ev[-(k+1)] = (t, 1, 'evoked')
        tests[2][i].append(ev)

        ## Test 3: 3 extra events, single quantum, long latency
        testNames.append('3ev, slow')
        ev = spontCopy(i, j, 3)
        for k,t in enumerate(np.random.gamma(1.0, size=3)*0.07):
            ev[-(k+1)] = (t, 1, 'evoked')
        tests[3][i].append(ev)

        ## Test 4: 1 extra event, 2 quanta, short latency
        testNames.append('1ev, 2x, fast')
        ev = spontCopy(i, j, 1)
        ev[-1] = (np.random.gamma(1.0)*0.01, 2, 'evoked')
        tests[4][i].append(ev)

        ## Test 5: 1 extra event, 3 quanta, long latency
        testNames.append('1ev, 3x, slow')
        ev = spontCopy(i, j, 1)
        ev[-1] = (np.random.gamma(1.0)*0.05, 3, 'evoked')
        tests[5][i].append(ev)

        ## Test 6: 1 extra events specific time (tests handling of simultaneous events)
        #testNames.append('3ev simultaneous')
        #ev = spontCopy(i, j, 1)
        #ev[-1] = (0.01, 1, 'evoked')
        #tests[6][i].append(ev)
        
        ## 2 events, 1 failure
        testNames.append('0ev; 1ev; 2ev')
        ev = spontCopy(i, j, j)
        if j > 0:
            for k, t in enumerate(np.random.gamma(1.0, size=j)*0.01):
                ev[-(k+1)] = (t, 1, 'evoked')
        tests[6][i].append(ev)
        

#raise Exception()

## Analyze and plot all:

def checkScores(scores):
    best = None
    bestn = None
    bestval = None
    for i in [0,1]:
        for j in range(scores.shape[1]): 
            x = scores[i,j]
            fn = (scores[0] < x).sum()
            fp = (scores[1] >= x).sum()
            diff = abs(fp-fn)
            if bestval is None or diff < bestval:
                bestval = diff
                best = x
                bestn = (fp+fn)/2.
    return best, bestn
    
    
algorithms = [
    ('Poisson Score', PoissonScore.score),
    ('Poisson Multi', PoissonRepeatScore.score),
    ('Poisson Multi + Amp', PoissonRepeatAmpScore.score),
]

win = pg.GraphicsWindow(border=0.3)
with pg.ProgressDialog('processing..', maximum=len(tests)) as dlg:
    for i in range(len(tests)):
        first = (i == 0)
        last = (i == len(tests)-1)
        
        if first:
            evLabel = win.addLabel('Event amplitude', angle=-90, rowspan=len(tests))
        evPlt = win.addPlot()
        
        plots = []
        for title, fn in algorithms:
            if first:
                label = win.addLabel(title, angle=-90, rowspan=len(tests))
            plt = win.addPlot()
            plots.append(plt)
            if first:
                plt.register(title)
            else:
                plt.setXLink(title)
            plt.setLogMode(False, True)
            plt.hideAxis('bottom')
            if last:
                plt.showAxis('bottom')
                plt.setLabel('bottom', 'Trial')
                
            
        if first:
            evPlt.register('EventPlot1')
        else:
            evPlt.setXLink('EventPlot1')
        
        evPlt.hideAxis('bottom')
        evPlt.setLabel('left', testNames[i])
        if last:
            evPlt.showAxis('bottom')
            evPlt.setLabel('bottom', 'Event time', 's')
        
        trials = tests[i]
        scores = np.empty((len(algorithms), 2, len(trials)))
        repScores = np.empty((2, len(trials)))
        for j in range(len(trials)):
            
            ## combine all trials together for poissonScore tests
            ev = tests[i][j]
            spont = tests[0][j]
            evTimes = [x['time'] for x in ev]
            spontTimes = [x['time'] for x in spont]
            
            allEv = np.concatenate(ev)
            allSpont = np.concatenate(spont)
            
            colors = [(0,255,0,50) if source=='spont' else (255,255,255,50) for source in allEv['source']]
            evPlt.plot(x=allEv['time'], y=allEv['amp'], pen=None, symbolBrush=colors, symbol='d', symbolSize=8, symbolPen=None)
            
            for k, opts in enumerate(algorithms):
                title, fn = opts
                score1 = fn(ev, spontRate, tMax, ampMean=miniAmp, ampStdev=miniStdev)
                score2 = fn(spont, spontRate, tMax, ampMean=miniAmp, ampStdev=miniStdev)
                scores[k, :, j] = score1, score2
                plots[k].plot(x=[j], y=[score1], pen=None, symbolPen=None, symbol='o', symbolBrush=(255,255,255,50))
                plots[k].plot(x=[j], y=[score2], pen=None, symbolPen=None, symbol='o', symbolBrush=(0,255,0,50))

        
        ## Report on ability of each algorithm to separate spontaneous from evoked
        for k, opts in enumerate(algorithms):
            thresh, errors = checkScores(scores[k])
            plots[k].setTitle("%0.2g, %d" % (thresh, errors))
        
        ## Plot score histograms
        #bins = np.linspace(-1, 6, 50)
        #h1 = np.histogram(np.log10(scores[0, :]), bins=bins)
        #h2 = np.histogram(np.log10(scores[1, :]), bins=bins)
        #scorePlt.plot(x=0.5*(h1[1][1:]+h1[1][:-1]), y=h1[0], pen='w')
        #scorePlt.plot(x=0.5*(h2[1][1:]+h2[1][:-1]), y=h2[0], pen='g')
            
        #bins = np.linspace(-1, 14, 50)
        #h1 = np.histogram(np.log10(repScores[0, :]), bins=bins)
        #h2 = np.histogram(np.log10(repScores[1, :]), bins=bins)
        #repScorePlt.plot(x=0.5*(h1[1][1:]+h1[1][:-1]), y=h1[0], pen='w')
        #repScorePlt.plot(x=0.5*(h2[1][1:]+h2[1][:-1]), y=h2[0], pen='g')
            
        dlg += 1
        if dlg.wasCanceled():
            break
            
        win.nextRow()
    
    
    







    
    
    
    
    
    
    
    
    
    
    
#def poissonProb1(events, xvals, rate, correctForSelection=False):
    ### Given a list of event times,
    ### evaluate poisson cdf of events for multiple windows (0 to x for x in xvals)
    ### for each value x in xvals, returns the probability that events from 0 to x
    ### would be produced by a poisson process with the given rate.
    ##n = (events[:, np.newaxis] < xvals[np.newaxis,:]).sum(axis=0)
    ##p = stats.poisson(rate * x)
    
    ### In the case that events == xvals (the windows to evaluate are _selected_ 
    ### based on the event times), we must apply a correction factor to the expectation
    ### value: rate*x  =>  rate * (x + 1/rate). This effectively increases the size of the window
    ### by one period, which reduces the probability to the expected value.
    
    ### return 1.0 - p.cdf(n)
    
    #y = []
    #for i in range(len(xvals)):
        #x = xvals[i]
        #e = 0
        #if correctForSelection:
            #e = 1./rate
        #y.append(stats.poisson(rate * (x+e)).cdf(i+1))
    #return 1.0-np.array(y)

#def poissonScore(events, rate):
    ### 1) For each event, measure the probability that the event and those preceding
    ###    it could be produced by a poisson process
    ### 2) Of the probabilities computed in 1), select the minimum value
    ### 3) X = 1 / min to convert from probability to improbability
    ### 4) apply some magic: Y = sqrt(X) / 2  -- don't know why this works, but
    ###    it scales the value such that 1 in Y random trials will produce a score >= Y
    
    #pp = poissonProb(events, events, rate, correctForSelection=True)
    #if len(pp) == 0:
        #return 1.0
    #else:
        #return ((1.0 / pp.min())**1.0) / (rate ** 0.5)

##def poissonIntegral(events, rate, tMin, tMax):
    ### This version sucks
    ##pp = poissonProb(events, events, rate)
    ##if len(pp) == 0:
        ##return 1.0
    ##else:
        ##return (1.0 / pp.mean())**0.5
        
#poissonIntCache = {}
#def poissonIntegral(events, rate, tMin, tMax, plot=False):
    
    #global poissonIntCache
    #xvals = np.linspace(tMin, tMax, 1000)
    #dt = xvals[1]-xvals[0]
    #tot = 0
    #t = tMin
    #nev = 0
    #allprobs = []
    #events = list(events)
    #events.sort()
    #events.append(tMax)
    #for ev in events:
        #if ev < tMin:
            #continue
        #if ev > tMax:
            #ev = tMax
        #i1 = int((t-tMin) / dt)
        #i2 = int((ev-tMin) / dt)
        #if nev not in poissonIntCache:
            #poissonIntCache[nev] = np.array([1-stats.poisson(rate * x).cdf(nev) for x in xvals])
        #probs = poissonIntCache[nev][i1:i2]
        #tot += (1./probs).sum()
        #allprobs.append(1./probs)
        #t = ev
        #nev += 1
        #if ev == tMax:
            #break
        
    #if plot:
        #y = np.concatenate(allprobs)
        #pg.plot(x=xvals[:len(y)], y=y)
    #return tot * dt
    ##return (1. / poissonProb(events, xvals, rate)).sum() ** 0.5
        

#def poissonIntegralBlame(ev, rate, xMin, xMax):
    ### estimate how much each event contributes to the poisson-integral of a list of events.
    #pp = []
    #for i in range(len(ev)):
        #ev2 = list(ev)
        #ev2.pop(i)
        #pp1 = poissonIntegral(ev, rate, xMin, xMax)
        #pp2 = poissonIntegral(ev2, rate, xMin, xMax)
        #pp.append(pp1 / pp2)
    #ret = np.array(pp)
    #assert not any(np.isnan(pp))
    #return ret

#def poissonBlame(ev, rate):
    ### estimate how much each event contributes to the poisson-score of a list of events.
    #ev = list(ev)
    #ps = poissonScore(ev, rate)
    #pp = []
    #while len(ev) > 0:
        #ev.pop(-1)
        #if len(ev) == 0:
            #ps2 = 1.0
        #else:
            #ps2 = poissonScore(ev, rate)
        #pp.insert(0, ps / ps2)
        #ps = ps2
    #return np.array(pp)
    
#def productlog(x):
    #n = np.arange(1, 30, dtype=float)
    #return ((x ** n) * ((-n) ** (n-1)) / scipy.misc.factorial(n)).sum()
    
    
    
#def productlog(x, prec=1e-12):
    #"""
    #Stolen from py-fcm:
    #Productlog or LambertW function computes principal solution for w in f(w) = w*exp(w).
    #""" 
    ##  fast estimate with closed-form approximation
    #if (x <= 500):
        #lxl = np.log(x + 1.0)
        #return 0.665 * (1+0.0195*lxl) * lxl + 0.04
    #else:
        #return np.log(x - 4.0) - (1.0 - 1.0/np.log(x)) * np.log(np.log(x))
    

    
#def poissonImp(n, t, l):
    #"""
    #For a poisson process, return the improbability of seeing at least *n* events in *t* seconds given
    #that the process has a mean rate *l* AND the last event occurs at time *t*.
    #"""
    #return 1.0 / (1.0 - stats.poisson(l*t).cdf(n-1))   ## using n-1 corrects for the fact that we _know_ one of the events is at the end.
    ##l = l * t + 1
    ##i = np.arange(0, n+1)
    ##cdf = np.exp(-l) * (l**i / scipy.misc.factorial(i)).sum()
    ##return 1.0 / (1.0 - cdf)

#def maxPoissonImp(ev, l):
    #"""
    #For a list of events, compute poissonImp for each event; return the maximum and the index of the maximum.
    #"""
    #pi = poissonImp(np.arange(1, len(ev)+1), ev, l)
    #ind = np.argmax(pi)
    #return pi[ind], ind
    
#def timeOfPoissonImp(p, n, l, guess=0.1):
    #"""
    #Solve p == poissonImp(n, t, l) for t
    #"""
    #def erf(t):
        #return p - poissonImp(n, t, l)
    #return scipy.optimize.leastsq(erf, guess)[0][0]
    
#def polyRedist(v, x):
    #return v[0] + v[1] * x + v[2] * x**2 + v[3] * x**3 + v[4] * x**4

#def polyRedistFit(ev1, ev2):
    #"""
    #Find polynomial coefficients mapping ev1 onto ev2
    #"""
    #h2 = np.histogram(ev2, bins=200)
    #def err(v):
        #h1 = np.histogram(polyRedist(v, ev1), bins=200)
        ##print v, ((h2[0]-h1[0])**2).sum()
        #return h2[0] - h1[0]
    #return scipy.optimize.leastsq(err, x0=(0, 1, 0, 0, 0))
    
#def ellipseRedist(v, x):
    #x0, x1 = v
    #xp = x0 + x * (x1 - x0)
    #y0 = -(1-x0**2)**0.5
    #y1 = -(1-x1**2)**0.5
    #yp = -(1-xp**2)**0.5
    #y = (yp - y0) / (y1 - y0)
    #return y

#def ellipseRedistFit(ev1, ev2, **kwds):
    #"""
    #Find circular coefficients mapping ev1 onto ev2
    #"""
    #h2 = np.histogram(ev2, bins=200)
    #def err(v):
        #print v
        #v = (v[0], min(v[1], 0.9999999))
        #h1 = np.histogram(ellipseRedist(v, ev1), bins=200)
        #return ((h2[0][-50:] - h1[0][-50:])**2).sum()
    #return scipy.optimize.fmin(err, x0=(0.995, 0.9995), **kwds)

#def poissonImpInv(x, l):
    #return -(2 + productlog(-x / np.exp(3))) / l

#rate = 15.
#trials = 1000000

## create a series of poisson event trains with n=1
##ev1 = np.vstack([poissonProcess(rate=rate, n=1) for i in xrange(trials)])
##mpi1 = np.array([maxPoissonImp(e, rate) for e in ev1])


## create a series of poisson event trains with n=2
#app = pg.mkQApp()
#plt = pg.plot(title='Distribution of probability values')
#plt2 = pg.plot(title='Cumulative distribution of probability values')
#pp = []
#mpp = []
#nval = np.array([2,3,5,8,12,17,23,30])
#for n in nval:
    #ev2 = np.vstack([poissonProcess(rate=rate, n=n) for i in xrange(trials)])
    ##pi2 = np.array([poissonImp(n, e[-1], rate) for e in ev2])
    ##mpi2 = np.array([maxPoissonImp(e, rate) for e in ev2])
    ##mpi20 = mpi2[mpi2[:,1]==0][:,0]
    ##mpi21 = mpi2[mpi2[:,1]==1][:,0]
    #app.processEvents()
    #pp2 = np.array([poissonProb(n, e[-1], rate) for e in ev2])
    #app.processEvents()
    #mpp2 = np.array([maxPoissonProb(e, rate) for e in ev2])

    ##break
    
    ##print "\nPoisson improbability (n=%d):" % n
    ##for i in range(1,4):
        ##print "  %d: %0.2f%%" % (10**i, (pi2>10**i).sum() * 100. / trials)
    ##print "Max poisson improbability (n=%d):" % n
    ##for i in range(1,4):
        ##print "  %d: %0.2f%%" % (10**i, (mpi2[:,0]>10**i).sum() * 100. / trials)
    #print "\nPoisson probability (n=%d):" % n
    #for i in range(1,4):
        #thresh = 1.-10**-i
        #print "  %0.2f: %0.2f%%" % (thresh, (pp2>thresh).sum() * 100. / trials)
    #print "Max poisson probability (n=%d):" % n
    #for i in range(1,4):
        #thresh = 1.-10**-i
        #print "  %0.2f: %0.2f%%" % (thresh, (mpp2[:,0]>thresh).sum() * 100. / trials)


    #h = np.histogram(pp2, bins=100)
    #plt.plot(h[1][1:], h[0], pen='g')
    #h = np.histogram(mpp2[:,0], bins=100)
    #plt.plot(h[1][1:], h[0], pen='y')
    #app.processEvents()
    
    #pp.append(pp2)
    #mpp.append(mpp2)


#mpp1 = mpp[0][mpp[0][:,1]==0]
#mpp2 = mpp[0][mpp[0][:,1]==1]
#h1 = np.histogram(mpp1[:,3], bins=100)
#h2 = np.histogram(mpp1[:,2], bins=100)
#h3 = np.histogram(mpp2[:,2], bins=100)
#h4 = np.histogram(mpp2[:,3], bins=100)
#pg.plot(h1[1][1:], (h2[0]+h4[0])-(h1[0]+h3[0]))


#p = []
#for i in range(len(mpp)):
    #p.append(plt2.plot(pen=(i,10)))
#a = array([ 0.95 ,  0.93 ,  0.91 ,  0.89 ,  0.88 ,  0.865,  0.855,  0.855])
#b = array([ 1.49,  1.86,  2.35,  2.78,  3.2 ,  3.48,  3.7 ,  4.07])

#scipy.optimize.fmin(lambda v: ((b - (1.+ v[0] * (nval-1) ** v[1]))**2).sum(), x0=[1., 2.])
#scipy.optimize.fmin(lambda v: ((b - (1.+ v[0] * (nval-1) ** v[1]))**2).sum(), x0=[1., 2.])

### plot a reference line for a uniform distribution of probability vaules
#uniformEvents = np.concatenate([mpp[0][:,2], mpp[1][:,2], mpp[2][:,2], mpp[3][:,2]])
#h = np.histogram(uniformEvents, bins=500)
#h[0][1:] += h[0][:-1]
#plt2.plot(h[1][1:], h[0] / float(len(uniformEvents)))

#def redist(i):
    #global a, b, mpp
    #return (1.0 - (1.0 - mpp[i][:,0])**a[i])**b[i]

#def replot(i):
    #ev = redist(i)
    #h = np.histogram(ev, bins=500)
    #h[0][1:] += h[0][:-1]
    #p[i].setData(h[1][1:], h[0] / float(len(ev)))

    
### Approach:
### look at scoreatpercentile across different values of n
#pervals = 100*(1.-np.logspace(-4, -.2, 40))
#per = np.zeros((8,len(pervals)))
#for i in range(8):
  #for j in range(len(pervals)):
    #per[i,j] = scipy.stats.scoreatpercentile(mpp[i][:,0], pervals[j])

### Note that (1-np.array(per[i])) * nval**1.36  
### makes a very nearly linear set of points
#plt4 = pg.plot()
#for i in range(len(pervals)):
    #plt4.plot(nval, (1.-per[:,i])*nval**1.36, symbol='o')

#regress = []
#for i in range(len(pervals)):
    #reg = scipy.stats.linregress(nval, (1-np.array(per[:,i])) * nval**1.36)
    #regress.append(reg)
    #x = np.array([-10, 40])
    #plt4.plot(x, reg[0] * x + reg[1], pen='r')

#plt5 = pg.plot()
#plt5.plot(100-pervals, [reg[0] for reg in regress], symbol='o')  ## note: plotting this on log-log turns it linear.
### log(y) = m log(x) + b
### note also that this means the relationship is y = A x^B
#fit = scipy.optimize.fmin(lambda v: (( np.log(np.array([reg[0] for reg in regress])) - (np.log(v[0]) + np.log(100-pervals) * v[1]) )**2).sum(), [1, 2])
#plt5.plot(100-pervals, fit[0] * (100-pervals) ** fit[1], pen='r')

#raise Exception()
























## show that poissonProcess works as expected
#plt = pg.plot()
#for rate in [3, 10, 20]:
    #d1 = np.random.poisson(rate, size=100000)
    #h1 = np.histogram(d1, bins=range(d1.max()+1))

    #d2 = np.array([len(poissonProcess(rate, 1)) for i in xrange(100000)])
    #h2 = np.histogram(d2, bins=range(d2.max()+1))

    #plt.plot(h2[1][1:], h2[0], pen='g', symbolSize=3)
    #plt.plot(h1[1][1:], h1[0], pen='r', symbolSize=3)


## assign post-score to a series of events
#rate = 20.
#ev = poissonProcess(rate, 1.0)
#times = np.linspace(0.0, 1.0, 1000)
#prob = poissonProb(ev, times, rate)
#plt = pg.plot()

#for i in range(5):
    #prob = poissonProb(ev, times, rate)
    #c = plt.plot(x=times, y=1./prob, pen=(i,7))
    #c.setZValue(-i)
    #ev = np.append(ev, 0.06+i*0.01)
    #ev.sort()

    
#def recursiveBlame(ev, inds, rate, depth=0):
    #print "  "*depth, "start:", zip(inds, ev)
    #score = poissonScore(ev, rate)
    ##print "score:"
    #subScores = {}
    #for i in range(len(ev)):
        #ev2 = list(ev)
        #ev2.pop(i)
        #print "  "*depth, "check:", ev2
        #subScores[inds[i]] = score / poissonScore(ev2, rate)
    #print "  " * depth, "scores:", subScores
    
    
    #ev2 = [ev[i] for i in range(len(ev)) if subScores[inds[i]] > 1.0]
    #inds2 = [inds[i] for i in range(len(ev)) if subScores[inds[i]] > 1.0]
    #print "  "*depth, "passed:", zip(inds2, ev2)
    #if len(ev2) < 3:
        #return subScores
        
    #correctedScores = {}
    #for i in range(len(ev2)):
        #print "  "*depth, "remove", inds2[i], ':'
        #ev3 = list(ev2)
        #ev3.pop(i)
        #inds3 = list(inds2)
        #inds3.pop(i)
        #newScores = recursiveBlame(ev3, inds3, rate, depth+2)
        #if newScores is None:
            #continue
        #print "  "*depth, "compute correction:"
        #correction = 1.0
        #for j in range(len(ev3)):
            #c = subScores[inds3[j]] / newScores[inds3[j]]
            #correction *= c
            #print "  "*depth, inds3[j], c
        #correctedScores[inds2[i]] = subScores[inds2[i]] * correction
        #print "  "*depth, "final score:", inds2[i], correctedScores[inds2[i]]
        
        
        
    #return correctedScores
    
    
## Attempt to assign a post-probability to each event
#rate = 3.
#plt = pg.plot(name='Event Score')
#allev1 = []
#allev2 = []
#for i in range(10): ## reps
    #ev = poissonProcess(rate, 1.0)
    #allev1.append(ev)
    #colors = ['g'] * len(ev)
    #for i in range(3):  ## insert 4 events
        #ev = np.append(ev, 0.02 + np.random.gamma(shape=1, scale=0.01))
        #colors.append('w')
    #ev = np.append(ev, 0.07)
    #colors.append('w')
    #ev = np.append(ev, 0.15)
    #colors.append('w')
    
    
    
    #allev2.append(ev)
    #pp = poissonBlame(ev, rate)
    #print len(ev), len(pp), len(colors)
    #plt.plot(x=ev, y=pp, pen=None, symbol='o', symbolBrush=colors).setOpacity(0.5)

#allev1 = np.concatenate(allev1)
#allev2 = np.concatenate(allev2)
#h = np.histogram(allev1, bins=100)
#plt = pg.plot(h[1][1:], h[0], name='PSTH')
#h = np.histogram(allev2, bins=100)
#plt.plot(h[1][1:], h[0])

#print ev
#recursiveBlame(ev, list(range(len(ev))), rate)<|MERGE_RESOLUTION|>--- conflicted
+++ resolved
@@ -170,6 +170,9 @@
         ev = [x['time'] for x in ev]  ## select times from event set
         ev = np.concatenate(ev)   ## mix events together
 
+        if not np.isscalar(rate):
+            rate = np.mean(rate)
+        
         if len(ev) == 0:
             mp = 0.0
         else:
@@ -180,13 +183,7 @@
         #mpp = min(cls.maxPoissonProb(ev, rate*nSets), 1.0-1e-12)  ## don't allow returning inf
         mpp = min(mp, 1.0-1e-12)
         
-<<<<<<< HEAD
-=======
-        if not np.isscalar(rate):
-            rate = np.mean(rate)
-        
-        mpp = min(cls.maxPoissonProb(ev, rate*nSets), 1.0-1e-12)  ## don't allow returning inf
->>>>>>> 44f290ee
+        
         score =  1.0 / (1.0 - mpp)
         #n = len(ev)
         if normalize:
