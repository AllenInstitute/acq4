<?xml version="1.0" encoding="UTF-8"?>
<ui version="4.0">
 <class>Form</class>
 <widget class="QWidget" name="Form">
  <property name="geometry">
   <rect>
    <x>0</x>
    <y>0</y>
    <width>368</width>
    <height>416</height>
   </rect>
  </property>
  <property name="windowTitle">
   <string>Form</string>
  </property>
  <layout class="QGridLayout" name="gridLayout">
<<<<<<< HEAD
   <item row="4" column="0" colspan="7">
    <widget class="QSplitter" name="splitter">
     <property name="orientation">
      <enum>Qt::Horizontal</enum>
     </property>
     <widget class="PlotWidget" name="plotWidget" native="true"/>
     <widget class="HistogramLUTWidget" name="histogram" native="true"/>
    </widget>
   </item>
   <item row="1" column="2">
    <widget class="QLabel" name="label_4">
     <property name="text">
      <string>ROI alpha</string>
     </property>
    </widget>
   </item>
   <item row="0" column="2">
    <widget class="QLabel" name="label_3">
     <property name="text">
      <string>Downsampling</string>
     </property>
    </widget>
   </item>
   <item row="0" column="4">
    <spacer name="horizontalSpacer">
     <property name="orientation">
      <enum>Qt::Horizontal</enum>
     </property>
     <property name="sizeHint" stdset="0">
      <size>
       <width>68</width>
       <height>20</height>
      </size>
=======
   <item row="0" column="0">
    <widget class="QLabel" name="label">
     <property name="text">
      <string>Scanner</string>
>>>>>>> 8bce0965
     </property>
    </widget>
   </item>
   <item row="0" column="1">
    <widget class="InterfaceCombo" name="scannerComboBox"/>
   </item>
   <item row="0" column="2">
    <widget class="QLabel" name="label_3">
     <property name="text">
      <string>Downsampling</string>
     </property>
    </widget>
   </item>
   <item row="0" column="3">
    <widget class="QSpinBox" name="downSampling">
     <property name="alignment">
      <set>Qt::AlignRight|Qt::AlignTrailing|Qt::AlignVCenter</set>
     </property>
     <property name="minimum">
      <number>1</number>
     </property>
     <property name="maximum">
      <number>1000</number>
     </property>
     <property name="value">
      <number>1</number>
     </property>
    </widget>
   </item>
<<<<<<< HEAD
   <item row="1" column="4">
    <spacer name="horizontalSpacer_2">
=======
   <item row="0" column="4">
    <spacer name="horizontalSpacer">
>>>>>>> 8bce0965
     <property name="orientation">
      <enum>Qt::Horizontal</enum>
     </property>
     <property name="sizeHint" stdset="0">
      <size>
       <width>68</width>
       <height>20</height>
      </size>
     </property>
    </spacer>
   </item>
   <item row="1" column="0">
    <widget class="QLabel" name="label_2">
     <property name="text">
      <string>Detector</string>
     </property>
    </widget>
   </item>
   <item row="1" column="1">
    <widget class="InterfaceCombo" name="detectorComboBox"/>
   </item>
   <item row="1" column="2">
    <widget class="QLabel" name="label_4">
     <property name="text">
      <string>ROI alpha</string>
     </property>
    </widget>
   </item>
   <item row="1" column="3">
    <widget class="QSlider" name="alphaSlider">
     <property name="maximum">
      <number>100</number>
     </property>
     <property name="singleStep">
      <number>2</number>
     </property>
     <property name="value">
      <number>0</number>
     </property>
     <property name="orientation">
      <enum>Qt::Horizontal</enum>
     </property>
     <property name="invertedAppearance">
      <bool>false</bool>
     </property>
     <property name="invertedControls">
      <bool>true</bool>
     </property>
     <property name="tickPosition">
      <enum>QSlider::TicksBelow</enum>
     </property>
    </widget>
   </item>
<<<<<<< HEAD
   <item row="1" column="0">
    <widget class="QLabel" name="label_2">
     <property name="text">
      <string>Detector</string>
     </property>
    </widget>
=======
   <item row="1" column="4">
    <spacer name="horizontalSpacer_2">
     <property name="orientation">
      <enum>Qt::Horizontal</enum>
     </property>
     <property name="sizeHint" stdset="0">
      <size>
       <width>85</width>
       <height>20</height>
      </size>
     </property>
    </spacer>
   </item>
   <item row="2" column="0" colspan="5">
    <widget class="ImageView" name="plotWidget" native="true"/>
>>>>>>> 8bce0965
   </item>
  </layout>
 </widget>
 <customwidgets>
  <customwidget>
   <class>InterfaceCombo</class>
   <extends>QComboBox</extends>
   <header>InterfaceCombo</header>
  </customwidget>
  <customwidget>
   <class>ImageView</class>
   <extends>QWidget</extends>
   <header>pyqtgraph</header>
   <container>1</container>
  </customwidget>
 </customwidgets>
 <resources/>
 <connections/>
</ui>
<|MERGE_RESOLUTION|>--- conflicted
+++ resolved
@@ -1,188 +1,138 @@
-<?xml version="1.0" encoding="UTF-8"?>
-<ui version="4.0">
- <class>Form</class>
- <widget class="QWidget" name="Form">
-  <property name="geometry">
-   <rect>
-    <x>0</x>
-    <y>0</y>
-    <width>368</width>
-    <height>416</height>
-   </rect>
-  </property>
-  <property name="windowTitle">
-   <string>Form</string>
-  </property>
-  <layout class="QGridLayout" name="gridLayout">
-<<<<<<< HEAD
-   <item row="4" column="0" colspan="7">
-    <widget class="QSplitter" name="splitter">
-     <property name="orientation">
-      <enum>Qt::Horizontal</enum>
-     </property>
-     <widget class="PlotWidget" name="plotWidget" native="true"/>
-     <widget class="HistogramLUTWidget" name="histogram" native="true"/>
-    </widget>
-   </item>
-   <item row="1" column="2">
-    <widget class="QLabel" name="label_4">
-     <property name="text">
-      <string>ROI alpha</string>
-     </property>
-    </widget>
-   </item>
-   <item row="0" column="2">
-    <widget class="QLabel" name="label_3">
-     <property name="text">
-      <string>Downsampling</string>
-     </property>
-    </widget>
-   </item>
-   <item row="0" column="4">
-    <spacer name="horizontalSpacer">
-     <property name="orientation">
-      <enum>Qt::Horizontal</enum>
-     </property>
-     <property name="sizeHint" stdset="0">
-      <size>
-       <width>68</width>
-       <height>20</height>
-      </size>
-=======
-   <item row="0" column="0">
-    <widget class="QLabel" name="label">
-     <property name="text">
-      <string>Scanner</string>
->>>>>>> 8bce0965
-     </property>
-    </widget>
-   </item>
-   <item row="0" column="1">
-    <widget class="InterfaceCombo" name="scannerComboBox"/>
-   </item>
-   <item row="0" column="2">
-    <widget class="QLabel" name="label_3">
-     <property name="text">
-      <string>Downsampling</string>
-     </property>
-    </widget>
-   </item>
-   <item row="0" column="3">
-    <widget class="QSpinBox" name="downSampling">
-     <property name="alignment">
-      <set>Qt::AlignRight|Qt::AlignTrailing|Qt::AlignVCenter</set>
-     </property>
-     <property name="minimum">
-      <number>1</number>
-     </property>
-     <property name="maximum">
-      <number>1000</number>
-     </property>
-     <property name="value">
-      <number>1</number>
-     </property>
-    </widget>
-   </item>
-<<<<<<< HEAD
-   <item row="1" column="4">
-    <spacer name="horizontalSpacer_2">
-=======
-   <item row="0" column="4">
-    <spacer name="horizontalSpacer">
->>>>>>> 8bce0965
-     <property name="orientation">
-      <enum>Qt::Horizontal</enum>
-     </property>
-     <property name="sizeHint" stdset="0">
-      <size>
-       <width>68</width>
-       <height>20</height>
-      </size>
-     </property>
-    </spacer>
-   </item>
-   <item row="1" column="0">
-    <widget class="QLabel" name="label_2">
-     <property name="text">
-      <string>Detector</string>
-     </property>
-    </widget>
-   </item>
-   <item row="1" column="1">
-    <widget class="InterfaceCombo" name="detectorComboBox"/>
-   </item>
-   <item row="1" column="2">
-    <widget class="QLabel" name="label_4">
-     <property name="text">
-      <string>ROI alpha</string>
-     </property>
-    </widget>
-   </item>
-   <item row="1" column="3">
-    <widget class="QSlider" name="alphaSlider">
-     <property name="maximum">
-      <number>100</number>
-     </property>
-     <property name="singleStep">
-      <number>2</number>
-     </property>
-     <property name="value">
-      <number>0</number>
-     </property>
-     <property name="orientation">
-      <enum>Qt::Horizontal</enum>
-     </property>
-     <property name="invertedAppearance">
-      <bool>false</bool>
-     </property>
-     <property name="invertedControls">
-      <bool>true</bool>
-     </property>
-     <property name="tickPosition">
-      <enum>QSlider::TicksBelow</enum>
-     </property>
-    </widget>
-   </item>
-<<<<<<< HEAD
-   <item row="1" column="0">
-    <widget class="QLabel" name="label_2">
-     <property name="text">
-      <string>Detector</string>
-     </property>
-    </widget>
-=======
-   <item row="1" column="4">
-    <spacer name="horizontalSpacer_2">
-     <property name="orientation">
-      <enum>Qt::Horizontal</enum>
-     </property>
-     <property name="sizeHint" stdset="0">
-      <size>
-       <width>85</width>
-       <height>20</height>
-      </size>
-     </property>
-    </spacer>
-   </item>
-   <item row="2" column="0" colspan="5">
-    <widget class="ImageView" name="plotWidget" native="true"/>
->>>>>>> 8bce0965
-   </item>
-  </layout>
- </widget>
- <customwidgets>
-  <customwidget>
-   <class>InterfaceCombo</class>
-   <extends>QComboBox</extends>
-   <header>InterfaceCombo</header>
-  </customwidget>
-  <customwidget>
-   <class>ImageView</class>
-   <extends>QWidget</extends>
-   <header>pyqtgraph</header>
-   <container>1</container>
-  </customwidget>
- </customwidgets>
- <resources/>
- <connections/>
-</ui>
+<?xml version="1.0" encoding="UTF-8"?>
+<ui version="4.0">
+ <class>Form</class>
+ <widget class="QWidget" name="Form">
+  <property name="geometry">
+   <rect>
+    <x>0</x>
+    <y>0</y>
+    <width>368</width>
+    <height>416</height>
+   </rect>
+  </property>
+  <property name="windowTitle">
+   <string>Form</string>
+  </property>
+  <layout class="QGridLayout" name="gridLayout">
+   <item row="0" column="0">
+    <widget class="QLabel" name="label">
+     <property name="text">
+      <string>Scanner</string>
+     </property>
+    </widget>
+   </item>
+   <item row="0" column="1">
+    <widget class="InterfaceCombo" name="scannerComboBox"/>
+   </item>
+   <item row="0" column="2">
+    <widget class="QLabel" name="label_3">
+     <property name="text">
+      <string>Downsampling</string>
+     </property>
+    </widget>
+   </item>
+   <item row="0" column="3">
+    <widget class="QSpinBox" name="downSampling">
+     <property name="alignment">
+      <set>Qt::AlignRight|Qt::AlignTrailing|Qt::AlignVCenter</set>
+     </property>
+     <property name="minimum">
+      <number>1</number>
+     </property>
+     <property name="maximum">
+      <number>1000</number>
+     </property>
+     <property name="value">
+      <number>1</number>
+     </property>
+    </widget>
+   </item>
+   <item row="0" column="4">
+    <spacer name="horizontalSpacer">
+     <property name="orientation">
+      <enum>Qt::Horizontal</enum>
+     </property>
+     <property name="sizeHint" stdset="0">
+      <size>
+       <width>68</width>
+       <height>20</height>
+      </size>
+     </property>
+    </spacer>
+   </item>
+   <item row="1" column="0">
+    <widget class="QLabel" name="label_2">
+     <property name="text">
+      <string>Detector</string>
+     </property>
+    </widget>
+   </item>
+   <item row="1" column="1">
+    <widget class="InterfaceCombo" name="detectorComboBox"/>
+   </item>
+   <item row="1" column="2">
+    <widget class="QLabel" name="label_4">
+     <property name="text">
+      <string>ROI alpha</string>
+     </property>
+    </widget>
+   </item>
+   <item row="1" column="3">
+    <widget class="QSlider" name="alphaSlider">
+     <property name="maximum">
+      <number>100</number>
+     </property>
+     <property name="singleStep">
+      <number>2</number>
+     </property>
+     <property name="value">
+      <number>0</number>
+     </property>
+     <property name="orientation">
+      <enum>Qt::Horizontal</enum>
+     </property>
+     <property name="invertedAppearance">
+      <bool>false</bool>
+     </property>
+     <property name="invertedControls">
+      <bool>true</bool>
+     </property>
+     <property name="tickPosition">
+      <enum>QSlider::TicksBelow</enum>
+     </property>
+    </widget>
+   </item>
+   <item row="1" column="4">
+    <spacer name="horizontalSpacer_2">
+     <property name="orientation">
+      <enum>Qt::Horizontal</enum>
+     </property>
+     <property name="sizeHint" stdset="0">
+      <size>
+       <width>85</width>
+       <height>20</height>
+      </size>
+     </property>
+    </spacer>
+   </item>
+   <item row="2" column="0" colspan="5">
+    <widget class="ImageView" name="plotWidget" native="true"/>
+   </item>
+  </layout>
+ </widget>
+ <customwidgets>
+  <customwidget>
+   <class>InterfaceCombo</class>
+   <extends>QComboBox</extends>
+   <header>InterfaceCombo</header>
+  </customwidget>
+  <customwidget>
+   <class>ImageView</class>
+   <extends>QWidget</extends>
+   <header>pyqtgraph</header>
+   <container>1</container>
+  </customwidget>
+ </customwidgets>
+ <resources/>
+ <connections/>
+</ui>