--- conflicted
+++ resolved
@@ -486,11 +486,7 @@
         
         
     ## These functions just wrap the functionality of an InterfaceDirectory
-<<<<<<< HEAD
     def declareInterface(self, *args, **kargs):  ## args should be name, [types..], object  
-=======
-    def declareInterface(self, *args, **kargs):
->>>>>>> d7dc555d
         return self.interfaceDir.declareInterface(*args, **kargs)
         
     def removeInterface(self, *args, **kargs):
