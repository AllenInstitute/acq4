import serial, struct, time, collections, threading

ErrorVals = {
    0: ('SP Over-run', 'The previous character was not unloaded before the latest was received.'),
    1: ('Frame Error', 'A valid stop bit was not received during the appropriate time period.'), 
    2: ('Buffer Over-run', 'The input buffer is filled and CR has not been received.'),
    4: ('Bad Command', 'Input can not be interpreted -- command byte not valid.'),
    8: ('Move Interrupted', 'A requested move was interrupted by input on the serial port.'),
    16:('Arduino error', 'Error was reported by arduino interface.'),
    32:('MP285 Timeout', 'Arduino timed out waiting for response from MP285.'),
    64:('Command timeout', 'Arduino timed out waiting for full command from computer.'),
}
    

class TimeoutError(Exception):
    pass

class MP285Error(Exception):
    pass

class SutterMP285(object):
    """
    Class for communicating with Sutter MP-285 via serial port.
    
    Note that this class is NOT thread-safe.
    """
    def __init__(self, port, baud=9600):
        """
        port: serial COM port (0 => com1)"""
        self.port = port
        self.baud = baud
        self.sp = serial.Serial(int(self.port), baudrate=self.baud, bytesize=serial.EIGHTBITS, timeout=0)
        self._scale = None
        self.moving = False
        
        time.sleep(1.0)  ## Give devices a moment to chill after opening the serial line.
<<<<<<< HEAD
        self.setSpeed(777) ## may be required to be sure Sutter is behaving (voodoo...)
        self.read()
=======
        self.clearBuffer()
        self.setSpeed(777) ## may be required to be sure Sutter is behaving (voodoo...)
        self.clearBuffer()
        
>>>>>>> 8bce0965

    def getPos(self, scaled=True):
        """Get current position reported by controller. Returns a tuple (x,y,z); values given in m."""
        ## request position
        self.write('c\r') # request is directly to Sutter MP285 in this case.
<<<<<<< HEAD
        packet = self.readPacket(expect=12, timeout=2.0)
=======
        packet = self.read(length=13, timeout=8.0, term='\r')
>>>>>>> 8bce0965
        if len(packet) != 12:
            raise Exception("Sutter MP285: getPos: bad position packet: <%s> expected 12, got %d" % (repr(packet), len(packet)))
        
        pos = [packet[:4], packet[4:8], packet[8:]]
        pos = [struct.unpack('=l', x)[0] for x in pos]
        if not scaled:
            return pos
        scale = self.scale()
        pos = [x*scale for x in pos]
        return pos

    def getImmediatePos(self, returnButtons=False):
        """This is a non-standard command provided by custom hardware (Arduino controller).
        It returns an estimated position even while the ROE is in use. 
        (if getPos() is called while the ROE is in use, the MP285 will very likely crash.)
        """
<<<<<<< HEAD
        self.clearBuffer() 
        # self.readPacket(block=False)
        self.write('p')  # talks to Arduino only.
        packet = self.readPacket(expect=12, timeout=2.0)

        if len(packet) != 12:
            raise Exception("Sutter MP285: getImmediatePos: bad position packet: <%s> (%d)" % (repr(packet),len(packet)))
=======

       # self.readPacket(block=False)
        self.write('p')  # talks to Arduino only.
        packet = self.read(length=13, timeout=5.0, term='\r')

        if len(packet) != 12:
            raise Exception("Sutter MP285: getImmediatePos: bad position packet: <%s> (%d)" % (repr(packet),len(packet)))
     
>>>>>>> 8bce0965
        pos = [packet[:4], packet[4:8], packet[8:12]]
        pos = [struct.unpack('=l', x)[0] for x in pos]
        scale = self.scale()
        pos = [x*scale for x in pos]
        if returnButtons:
            btn = packet[12]
            btns = [ord(btn) & x == 0 for x in [1, 4, 16, 64]]
            return pos, btns
        return pos
        
    def getButtonState(self):
        p,b = self.getImmediatePos(returnButtons=True)
        return b
    
    
    def setPos(self, pos, block=True, timeout=10.):
        """Set the position. 
        Arguments:
            pos: tuple (x, y, z) values must be given in meters.
                 Setting a coordinate to None leaves it unchanged.
            block: bool, if true then the function does not return until the move is complete.
        """
        scale = self.scale()
        if len(pos) < 3:
            pos = list(pos) + [None] * (3-len(pos))
            
        if None in pos:
            currentPos = self.getPos(scaled=False)
        pos = [(pos[i]/scale if pos[i] is not None else currentPos[i]) for i in range(3)]
            
        cmd = 'm' + struct.pack('=3l', int(pos[0]), int(pos[1]), int(pos[2])) + '\r'
        self.write(cmd)
        self.moving = True
        if block:
            self.blockWhileMoving(timeout=timeout)

    def checkMoving(self):
        """
        Return bool whether the stage is currently moving. 
        """
        if self.sp.inWaiting() > 0:
            self.read(length=1, term='\r') 
            self.moving = False
        if not self.moving:
            return False
        return True

    def blockWhileMoving(self, timeout=10.0):
        """
        Blocks until stage is done moving, or until timeour.
        """
        if not self.moving:
            return
        self.read(length=1, timeout=timeout, term='\r')
        self.moving = False        

    def moveBy(self, pos, block=True, timeout=10.):
        """Move by the specified distance. 
        Arguments:
            pos: tuple (dx, dy, dz) values must be given in meters.
            block: bool, if true then the function does not return until the move is complete.
        """
        scale = self.scale()
        if len(pos) < 3:
            pos = list(pos) + [0.0] * (3-len(pos))
            
        currentPos = self.getPos(scaled=False)
        pos = [pos[i]/scale + currentPos[i] for i in range(3)]
            
        cmd = 'm' + struct.pack('=3l', int(pos[0]), int(pos[1]), int(pos[2])) + '\r'
        self.write(cmd)
        if block:
            self.blockWhileMoving(timeout=timeout)

    def scale(self):
        ## Scale of position values in msteps/m
        ## Does this value change during operation?
        ## Should I be using step_mul for anything?
        if self._scale is None:
            stat = self.stat()
            self._scale = 1e-6 / stat['step_div']
        return self._scale
    
    def stop(self):
        self.write('\3')
        try:
            self.readPacket()
        except MP285Error as err:
            for e in err.args[0]:
                if e[0] == 8:   ## move interrupted, like we asked for
                    return
            raise
                     
    def setSpeed(self, speed, fine=True, timeout=10.):
        """Set the speed of movements used when setPos is called.
        
        Arguments:
            speed: integer from 1 to 6550 in coarse mode, 1310 in fine mode. 
                   Note that small numbers can result in imperceptibly slow movement.
            fine:  bool; True => 50uSteps/step    False => 10uSteps/step
        """
        v = int(speed)
        
        ## arbitrary speed limits.. do these apply to all devices?
        maxSpd = 6550
        if fine:
            maxSpd = 1310
            
        v = max(min(v, maxSpd), 1)
        #print "MP285 speed:", v
        if fine:
            v |= 0x8000
        cmd = 'V' + struct.pack('=H', v) + '\r'
<<<<<<< HEAD
=======

>>>>>>> 8bce0965
        self.write(cmd)
        self.read(1, term='\r', timeout=timeout)
            
        
    def stat(self, ):
        self.write('s\r')
<<<<<<< HEAD
        packet = self.readPacket(expect=32)
=======
        packet = self.read(33, term='\r')
>>>>>>> 8bce0965
        if len(packet) != 32:
            raise Exception("Sutter MP285: bad stat packet: '%s'" % repr(packet))
            
        paramNames = ['flags', 'udirx', 'udiry', 'udirz', 'roe_vari', 'uoffset', 'urange', 'pulse', 
                      'uspeed', 'indevice', 'flags2', 'jumpspd', 'highspd', 'dead', 'watch_dog',
                      'step_div', 'step_mul', 'xspeed', 'version']
        vals = struct.unpack('=4B5H2B8H', packet)
        params = collections.OrderedDict()
        for i,n in enumerate(paramNames):
            params[n] = vals[i]
            
        flags = params['flags']
        params['setup_num'] = flags & 0xF
        params['roe_dir']   = -1 if (flags & 2**4) else 1
        params['rel_abs_f'] = 'abs' if (flags & 2**5) else 'rel'
        params['mode_f']    = 'cont' if (flags & 2**6) else 'pulse'
        params['store_f']   = 'stored' if (flags & 2**7) else 'erased'
        
        flags2 = params['flags2']
        params['loop_mode']  = bool(flags2 &   1)
        params['learn_mode'] = bool(flags2 &   2)
        params['step_mode']  = 50 if (flags2 & 4) else 10
        params['sw2_mode']   = bool(flags2 &   8)
        params['sw1_mode']   = bool(flags2 &  16)
        params['sw3_mode']   = bool(flags2 &  32)
        params['sw4_mode']   = bool(flags2 &  64)
        params['reverse_it'] = bool(flags2 & 128)
        
        params['resolution'] = 50 if (params['xspeed'] & 2**15) else 10
        params['speed'] = params['xspeed'] & 0x7FFF
        
        return params
    
    def setLimits(self, limits):
        """Set position limits on the device which may not be exceeded.
        This command is only available when using custom hardware.
        limits = [+x, -x, +y, -y, +z, -z]
        If a limit is None, it will be ignored.
        """
        scale = self.scale()
        useLims = [(1 if x is not None else 0) for x in limits]
        limits = [(0 if x is None else int(x/scale)) for x in limits]
        data = struct.pack("=6l6B", *(limits + useLims))
        self.write('l'+data+'\r');
        self.readPacket()
        

    def reset(self, hard=False):
        """Reset the controller. 
        Arguments:
            hard: If False, then a soft-reset "r" command is sent
                  If True, then a hard-reset "R" command is sent (not supported by all hardware)"""
        cmd = 'r\r'
        if hard:
            cmd = 'R\r'
        self.write(cmd)
        
        ## wait for reset, check for error
        s = self.clearBuffer()
        if len(s) == 2 and s[1] == '\r':
            self.raiseError(s[0])
            
        ## clear out anything else in the buffer (reset may generate garbage)
        if s == '\x00':
            return True  ## successful reset

        return False
            
    def setOrigin(self):
        self.write('o\r')
        self.readPacket()
        
    def setAbsolute(self):
        self.write('a\r')
        self.readPacket()
    
    def setRelative(self):
        self.write('b\r')
        self.readPacket()
        
    def continueAfterPause(self):
        self.write('e\r')
        self.readPacket()
    
    def refresh(self):
        self.write('n\r')
        self.readPacket()

    def clearBuffer(self):
        d = self.readAll()
        time.sleep(0.1)
        d += self.readAll()
        if len(d) > 0:
            print "Sutter MP285: Warning: tossed data ", repr(d)
        return d
    
    def readAll(self):
        ## read all bytes waiting in buffer; non-blocking.
        n = self.sp.inWaiting()
        if n > 0:
            return self.sp.read(n)
        return ''
    
    def write(self, data, timeout=10.0):
        self.blockWhileMoving(timeout=timeout) # If the stage is still moving, wait until it is done before sending another packet.
        #self.readAll()  ## always empty buffer before sending command
        self.sp.write(data)
        
    def close(self):
        self.sp.close()

    def raiseError(self, errVals):
        ## errVals should be list of error codes
        errors = []
        for err in errVals:
            hit = False
            for k in ErrorVals:
                if ord(err) & k:
                    hit = True
                    errors.append((k,)+ErrorVals[k])
            if not hit:
                errors.append((ord(err), "Unknown error code", ""))
        raise MP285Error(errors)

    def read(self, length, timeout=5, term=None):
        ## Read *length* bytes or raise exception on timeout.
        ## if *term* is given, check that the last byte is *term* and remove it
        ## from the returned packet.
        #self.sp.setTimeout(timeout) #broken!
        packet = self.readWithTimeout(length, timeout)
        if len(packet) < length:
            raise Exception("MP285: Timed out waiting for serial data (received so far: %s)" % repr(packet))
        if term is not None:
            if packet[-len(term):] != term:
                self.clearBuffer()
                raise Exception("MP285: Packet corrupt: %s (len=%d)" % (repr(packet), len(packet)))
            return packet[:-len(term)]
        return packet
        
    def readWithTimeout(self, nBytes, timeout):
        start = time.time()
        packet = ''
        while len(packet) < nBytes and time.time()-start < timeout:
            packet += self.sp.read(1)
        return packet
                    
    def readPacket(self, expect=0, timeout=5, block=True):
        ## Read until a carriage return is encountered (or timeout).
        ## If expect is >0, then try to get a packet of that length, ignoring \r within that data
        ## if block is False, then return immediately if no data is available.
        start = time.time()
        res = ''
        errors = []
        packets = []
        
        while True:
            s = self.readAll()
            if not block and len(s) == 0:
                return
            
            if expect > 0:  ## move bytes into result without checking for \r
                nb = expect-len(res)
                res += s[:nb]
                s = s[nb:]
            
            try:
                while len(s) > 0:  ## pull packets out of s one at a time
                    res += s[:s.index('\r')]
                    s = s[s.index('\r')+1:]
                    if len(res) == 1:  ## error packet was sent
                        errors.append(res)
                    else:
                        packets.append(res)
                    res = ''
            except ValueError:   ## partial packet; append and wait for more data
                res += s  
                
            if len(res) > 32:  ## no valid packets are longer than 32 bytes; give up
                raise Exception("Got junk data while reading for packet: '%s'" % str(res))
            
            if len(res) == 0:
                if len(errors) > 0:
                    self.raiseError(errors)
                if len(packets) == 1:  ## success
                    return packets[0]
                if len(packets) > 1:
                    raise Exception("Too many packets read.", packets)
            
            #if len(s) > 0:
                #if s != '\r' and s[0] != '=':
                    #print "SutterMP285 Error: '%s'" % s
                ##print "return:", repr(s)
                #break
            time.sleep(0.01)
            if time.time() - start > timeout:
                raise TimeoutError("Timeout while waiting for response. (Data so far: %s)" % repr(res))
        

        
if __name__ == '__main__':
    s = SutterMP285(port=5, baud=19200) # Arduino baud rate, NOT MP285 baud rate.
    #s = SutterMP285(port=2, baud=9600)
    def pos():
        p = s.getPos()
        print "<mp285> x: %0.2fum  y: %0.2fum,  z: %0.2fum" % (p[0]*1e6, p[1]*1e6, p[2]*1e6)
        
    def ipos():
        p = s.getImmediatePos()
        print "x: %0.2fum  y: %0.2fum,  z: %0.2fum" % (p[0]*1e6, p[1]*1e6, p[2]*1e6)
        
    def stat():
        st = s.stat()
        for k in st:
            print "%s:%s%s" % (k, " "*(15-len(k)), str(st[k]))
            
    def monitor():
        while True:
            pos()

    def clock(speed, fine=False, runtime=2.0):
        s.setSpeed(6500, fine=False)
        s.setPos([-0.01, 0, 0])
        pos = s.getPos()
        s.setSpeed(speed, fine)
        time.clock()
        t = time.clock()
        dist = runtime*speed*1e-6
        s.setPos([pos[0]+dist, pos[1], pos[2]], timeout=runtime*2)
        s.setPos(pos, timeout=runtime*2)
        dt = 0.5*(time.clock()-t)
        print "%d: dt=%0.2gs, dx=%0.2gm, %0.2f mm/s" % (int(speed), dt, dist, dist*1e3/dt)
        
    def saw(dx, dz, zstep=5e-6):
        p1 = s.getPos()
        z = p1[2]
        p1 = p1[:2]
        p2 = [p1[0] + dx, p1[1]]
        
        n = int(dz/zstep)
        for i in range(n):
            print "step:", i
            s.setPos(p2)
            s.setPos(p1)
            if i < n-1:
                z += zstep
                s.setPos([None,None,z])
        
    ipos()
    pos()
        <|MERGE_RESOLUTION|>--- conflicted
+++ resolved
@@ -34,25 +34,16 @@
         self.moving = False
         
         time.sleep(1.0)  ## Give devices a moment to chill after opening the serial line.
-<<<<<<< HEAD
-        self.setSpeed(777) ## may be required to be sure Sutter is behaving (voodoo...)
-        self.read()
-=======
         self.clearBuffer()
         self.setSpeed(777) ## may be required to be sure Sutter is behaving (voodoo...)
         self.clearBuffer()
         
->>>>>>> 8bce0965
 
     def getPos(self, scaled=True):
         """Get current position reported by controller. Returns a tuple (x,y,z); values given in m."""
         ## request position
         self.write('c\r') # request is directly to Sutter MP285 in this case.
-<<<<<<< HEAD
-        packet = self.readPacket(expect=12, timeout=2.0)
-=======
         packet = self.read(length=13, timeout=8.0, term='\r')
->>>>>>> 8bce0965
         if len(packet) != 12:
             raise Exception("Sutter MP285: getPos: bad position packet: <%s> expected 12, got %d" % (repr(packet), len(packet)))
         
@@ -69,15 +60,6 @@
         It returns an estimated position even while the ROE is in use. 
         (if getPos() is called while the ROE is in use, the MP285 will very likely crash.)
         """
-<<<<<<< HEAD
-        self.clearBuffer() 
-        # self.readPacket(block=False)
-        self.write('p')  # talks to Arduino only.
-        packet = self.readPacket(expect=12, timeout=2.0)
-
-        if len(packet) != 12:
-            raise Exception("Sutter MP285: getImmediatePos: bad position packet: <%s> (%d)" % (repr(packet),len(packet)))
-=======
 
        # self.readPacket(block=False)
         self.write('p')  # talks to Arduino only.
@@ -86,7 +68,6 @@
         if len(packet) != 12:
             raise Exception("Sutter MP285: getImmediatePos: bad position packet: <%s> (%d)" % (repr(packet),len(packet)))
      
->>>>>>> 8bce0965
         pos = [packet[:4], packet[4:8], packet[8:12]]
         pos = [struct.unpack('=l', x)[0] for x in pos]
         scale = self.scale()
@@ -200,21 +181,14 @@
         if fine:
             v |= 0x8000
         cmd = 'V' + struct.pack('=H', v) + '\r'
-<<<<<<< HEAD
-=======
-
->>>>>>> 8bce0965
+
         self.write(cmd)
         self.read(1, term='\r', timeout=timeout)
             
         
     def stat(self, ):
         self.write('s\r')
-<<<<<<< HEAD
-        packet = self.readPacket(expect=32)
-=======
         packet = self.read(33, term='\r')
->>>>>>> 8bce0965
         if len(packet) != 32:
             raise Exception("Sutter MP285: bad stat packet: '%s'" % repr(packet))
             
