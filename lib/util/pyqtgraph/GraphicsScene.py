--- conflicted
+++ resolved
@@ -124,11 +124,7 @@
             event = HoverEvent(ev)
             prevItems = self.hoverItems.keys()
             items = self.itemsNearEvent(event)
-<<<<<<< HEAD
             self.sigMouseHover.emit(items)
-=======
-            #print "\nHover:", items
->>>>>>> 5114988e
             for item in items:
                 if hasattr(item, 'hoverEvent'):
                     event.currentItem = item
