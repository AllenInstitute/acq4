from pyqtgraph.Qt import QtCore, QtGui, QtOpenGL, QtSvg
import weakref
from pyqtgraph.Point import Point
import pyqtgraph.functions as fn
import pyqtgraph.ptime as ptime
import debug

try:
    import sip
    HAVE_SIP = True
except:
    HAVE_SIP = False


__all__ = ['GraphicsScene']

class GraphicsScene(QtGui.QGraphicsScene):
    """
    Extension of QGraphicsScene that implements a complete, parallel mouse event system.
    (It would have been preferred to just alter the way QGraphicsScene creates and delivers 
    events, but this turned out to be impossible because the constructor for QGraphicsMouseEvent
    is private)
    
    -  Generates MouseClicked events in addition to the usual press/move/release events. 
       (This works around a problem where it is impossible to have one item respond to a 
       drag if another is watching for a click.)
    -  Adjustable radius around click that will catch objects so you don't have to click *exactly* over small/thin objects
    -  Global context menu--if an item implements a context menu, then its parent(s) may also add items to the menu.
    -  Allows items to decide _before_ a mouse click which item will be the recipient of mouse events.
       This lets us indicate unambiguously to the user which item they are about to click/drag on
    -  Eats mouseMove events that occur too soon after a mouse press.
    -  Reimplements items() and itemAt() to circumvent PyQt bug
    
    Mouse interaction is as follows:
    1) Every time the mouse moves, the scene delivers both the standard hoverEnter/Move/LeaveEvents 
       as well as custom HoverEvents. 
    2) Items are sent HoverEvents in Z-order and each item may optionally call event.acceptClicks(button), 
       acceptDrags(button) or both. If this method call returns True, this informs the item that _if_ 
       the user clicks/drags the specified mouse button, the item is guaranteed to be the 
       recipient of click/drag events (the item may wish to change its appearance to indicate this).
       If the call to acceptClicks/Drags returns False, then the item is guaranteed to NOT receive
       the requested event (because another item has already accepted it). 
    3) If the mouse is clicked, a mousePressEvent is generated as usual. If any items accept this press event, then
       No click/drag events will be generated and mouse interaction proceeds as defined by Qt. This allows
       items to function properly if they are expecting the usual press/move/release sequence of events.
       (It is recommended that items do NOT accept press events, and instead use click/drag events)
       Note: The default implementation of QGraphicsItem.mousePressEvent will ACCEPT the event if the 
       item is has its Selectable or Movable flags enabled. You may need to override this behavior.
    3) If no item accepts the mousePressEvent, then the scene will begin delivering mouseDrag and/or mouseClick events.
       If the mouse is moved a sufficient distance (or moved slowly enough) before the button is released, 
       then a mouseDragEvent is generated.
       If no drag events are generated before the button is released, then a mouseClickEvent is generated. 
    4) Click/drag events are delivered to the item that called acceptClicks/acceptDrags on the HoverEvent
       in step 1. If no such items exist, then the scene attempts to deliver the events to items near the event. 
       ClickEvents may be delivered in this way even if no
       item originally claimed it could accept the click. DragEvents may only be delivered this way if it is the initial
       move in a drag.
    """
    
    
    _addressCache = weakref.WeakValueDictionary()
    sigMouseHover = QtCore.Signal(object)   ## emits a list of objects hovered over
    sigMouseMoved = QtCore.Signal(object)   ## emits position of mouse on every move
    sigMouseClicked = QtCore.Signal(object)   ## emitted when MouseClickEvent is not accepted by any items under the click.
    
    @classmethod
    def registerObject(cls, obj):
        """
        Workaround for PyQt bug in qgraphicsscene.items()
        All subclasses of QGraphicsObject must register themselves with this function.
        (otherwise, mouse interaction with those objects will likely fail)
        """
        if HAVE_SIP and isinstance(obj, sip.wrapper):
            cls._addressCache[sip.unwrapinstance(sip.cast(obj, QtGui.QGraphicsItem))] = obj
            
            
    def __init__(self, clickRadius=2, moveDistance=5):
        QtGui.QGraphicsScene.__init__(self)
        self.setClickRadius(clickRadius)
        self.setMoveDistance(moveDistance)
        self.clickEvents = []
        self.dragButtons = []
        self.mouseGrabber = None
        self.dragItem = None
        self.lastDrag = None
        self.hoverItems = weakref.WeakKeyDictionary()
        
        #self.searchRect = QtGui.QGraphicsRectItem()
        #self.searchRect.setPen(fn.mkPen(200,0,0))
        #self.addItem(self.searchRect)
        

    def setClickRadius(self, r):
        """
        Set the distance away from mouse clicks to search for interacting items.
        When clicking, the scene searches first for items that directly intersect the click position
        followed by any other items that are within a rectangle that extends r pixels away from the 
        click position. 
        """
        self._clickRadius = r
        
    def setMoveDistance(self, d):
        """
        Set the distance the mouse must move after a press before mouseMoveEvents will be delivered.
        This ensures that clicks with a small amount of movement are recognized as clicks instead of
        drags.
        """
        self._moveDistance = d

    def mousePressEvent(self, ev):
        #print 'scenePress'
        QtGui.QGraphicsScene.mousePressEvent(self, ev)
        #print "mouseGrabberItem: ", self.mouseGrabberItem()
        if self.mouseGrabberItem() is None:  ## nobody claimed press; we are free to generate drag/click events
            self.clickEvents.append(MouseClickEvent(ev))
        #else:
            #addr = sip.unwrapinstance(sip.cast(self.mouseGrabberItem(), QtGui.QGraphicsItem))
            #item = GraphicsScene._addressCache.get(addr, self.mouseGrabberItem())            
            #print "click grabbed by:", item
        
    def mouseMoveEvent(self, ev):
        self.sigMouseMoved.emit(ev.scenePos())
<<<<<<< HEAD
        if int(ev.buttons()) == 0: ## nothing pressed; send mouseHoverOver/OutEvents      
            ## First allow QGraphicsScene to deliver hoverEnter/Move/ExitEvents
            QtGui.QGraphicsScene.mouseMoveEvent(self, ev)
            
            ## Next deliver our own HoverEvents
            event = HoverEvent(ev)
            prevItems = self.hoverItems.keys()
            items = self.itemsNearEvent(event)
            #print 'items:', items
            self.sigMouseHover.emit(items)
            for item in items:
                if hasattr(item, 'hoverEvent'):
                    event.currentItem = item
                    if item not in self.hoverItems:
                        self.hoverItems[item] = None
                        event.enter = True
                    else:
                        prevItems.remove(item)
                        event.enter = False
                    item.hoverEvent(event)
            #print "  --> accepted drags:", event.dragItems().items()
                    
            ## Anything left in prevItems needs an Exit event
            event.enter = False
            event.exit = True
            for item in prevItems:
                event.currentItem = item
                item.hoverEvent(event)
                del self.hoverItems[item]
                
            self.lastHoverEvent = event  ## save this so we can ask about accepted events later.
                
        else:  ## button is pressed; send mouseMoveEvents and mouseDragEvents
=======
        
        ## First allow QGraphicsScene to deliver hoverEnter/Move/ExitEvents
        QtGui.QGraphicsScene.mouseMoveEvent(self, ev)

    
        ## Next deliver our own HoverEvents
        self.sendHoverEvents(ev)
        
        
        if int(ev.buttons()) != 0:  ## button is pressed; send mouseMoveEvents and mouseDragEvents
>>>>>>> 5a59aaab
            QtGui.QGraphicsScene.mouseMoveEvent(self, ev)
            if self.mouseGrabberItem() is None:
                now = ptime.time()
                init = False
                ## keep track of which buttons are involved in dragging
                for btn in [QtCore.Qt.LeftButton, QtCore.Qt.MidButton, QtCore.Qt.RightButton]:
                    if int(ev.buttons() & btn) == 0:
                        continue
                    if int(btn) not in self.dragButtons:  ## see if we've dragged far enough yet
                        cev = [e for e in self.clickEvents if int(e.button()) == int(btn)][0]
                        dist = Point(ev.screenPos() - cev.screenPos())
                        if dist.length() < self._moveDistance and now - cev.time() < 0.5:
                            continue
                        init = init or (len(self.dragButtons) == 0)  ## If this is the first button to be dragged, then init=True
                        self.dragButtons.append(int(btn))
                        
                ## If we have dragged buttons, deliver a drag event
                if len(self.dragButtons) > 0:
                    if self.sendDragEvent(ev, init=init):
                        ev.accept()
                
    def mouseReleaseEvent(self, ev):
        #print 'sceneRelease'
        if self.mouseGrabberItem() is None:
            #print "sending click/drag event"
            if ev.button() in self.dragButtons:
                if self.sendDragEvent(ev, final=True):
                    #print "sent drag event"
                    ev.accept()
                self.dragButtons.remove(ev.button())
            else:
                cev = [e for e in self.clickEvents if int(e.button()) == int(ev.button())]
                if self.sendClickEvent(cev[0]):
                    #print "sent click event"
                    ev.accept()
                self.clickEvents.remove(cev[0])
                
        if int(ev.buttons()) == 0:
            self.dragItem = None
            self.dragButtons = []
            self.clickEvents = []
            self.lastDrag = None
        QtGui.QGraphicsScene.mouseReleaseEvent(self, ev)
        
        self.sendHoverEvents(ev)  ## let items prepare for next click/drag

    def mouseDoubleClickEvent(self, ev):
        QtGui.QGraphicsScene.mouseDoubleClickEvent(self, ev)
        if self.mouseGrabberItem() is None:  ## nobody claimed press; we are free to generate drag/click events
            self.clickEvents.append(MouseClickEvent(ev, double=True))
        
    def sendHoverEvents(self, ev):
        acceptable = int(ev.buttons()) == 0  ## if a button 
        event = HoverEvent(ev, acceptable)
        prevItems = self.hoverItems.keys()
        items = self.itemsNearEvent(event)
        self.sigMouseHover.emit(items)
        for item in items:
            if hasattr(item, 'hoverEvent'):
                event.currentItem = item
                if item not in self.hoverItems:
                    self.hoverItems[item] = None
                    event.enter = True
                else:
                    prevItems.remove(item)
                    event.enter = False
                    
                try:
                    item.hoverEvent(event)
                except:
                    debug.printExc("Error sending hover event:")
                    
        event.enter = False
        event.exit = True
        for item in prevItems:
            event.currentItem = item
            try:
                item.hoverEvent(event)
            except:
                debug.printExc("Error sending hover exit event:")
            finally:
                del self.hoverItems[item]
        
        self.lastHoverEvent = event  ## save this so we can ask about accepted events later.

    def sendDragEvent(self, ev, init=False, final=False):
        ## Send a MouseDragEvent to the current dragItem or to 
        ## items near the beginning of the drag
        event = MouseDragEvent(ev, self.clickEvents[0], self.lastDrag, start=init, finish=final)
        #print "dragEvent: init=", init, 'final=', final, 'self.dragItem=', self.dragItem
        if init and self.dragItem is None:
            acceptedItem = self.lastHoverEvent.dragItems().get(event.button(), None)
            if acceptedItem is not None:
                #print "Drag -> pre-selected item:", acceptedItem
                self.dragItem = acceptedItem
                event.currentItem = self.dragItem
                try:
                    self.dragItem.mouseDragEvent(event)
                except:
                    debug.printExc("Error sending drag event:")
                    
            else:
                #print "drag -> new item"
                for item in self.itemsNearEvent(event):
                    #print "check item:", item
                    if hasattr(item, 'mouseDragEvent'):
                        event.currentItem = item
                        try:
                            item.mouseDragEvent(event)
                        except:
                            debug.printExc("Error sending drag event:")
                        if event.isAccepted():
                            #print "   --> accepted"
                            self.dragItem = item
                            break
        elif self.dragItem is not None:
            event.currentItem = self.dragItem
            try:
                self.dragItem.mouseDragEvent(event)
            except:
                debug.printExc("Error sending hover exit event:")
            
        self.lastDrag = event
        
        return event.isAccepted()
            
        
    def sendClickEvent(self, ev):
        ## if we are in mid-drag, click events may only go to the dragged item.
        if self.dragItem is not None and hasattr(self.dragItem, 'mouseClickEvent'):
            ev.currentItem = self.dragItem
            self.dragItem.mouseClickEvent(ev)
            
        ## otherwise, search near the cursor
        else:
            acceptedItem = self.lastHoverEvent.clickItems().get(ev.button(), None)
            if acceptedItem is not None:
                ev.currentItem = acceptedItem
                try:
                    acceptedItem.mouseClickEvent(ev)
                except:
                    debug.printExc("Error sending click event:")
            else:
                for item in self.itemsNearEvent(ev):
                    if hasattr(item, 'mouseClickEvent'):
                        ev.currentItem = item
                        try:
                            item.mouseClickEvent(ev)
                        except:
                            debug.printExc("Error sending click event:")
                            
                        if ev.isAccepted():
                            break
                if not ev.isAccepted() and ev.button() is QtCore.Qt.RightButton:
                    #print "GraphicsScene emitting sigSceneContextMenu"
                    self.sigMouseClicked.emit(ev)
                    ev.accept()
        return ev.isAccepted()
        
    #def claimEvent(self, item, button, eventType):
        #key = (button, eventType)
        #if key in self.claimedEvents:
            #return False
        #self.claimedEvents[key] = item
        #print "event", key, "claimed by", item
        #return True
        
        
    def items(self, *args):
        #print 'args:', args
        items = QtGui.QGraphicsScene.items(self, *args)
        ## PyQt bug: items() returns a list of QGraphicsItem instances. If the item is subclassed from QGraphicsObject,
        ## then the object returned will be different than the actual item that was originally added to the scene
        items2 = map(self.translateGraphicsItem, items)
        #if HAVE_SIP and isinstance(self, sip.wrapper):
            #items2 = []
            #for i in items:
                #addr = sip.unwrapinstance(sip.cast(i, QtGui.QGraphicsItem))
                #i2 = GraphicsScene._addressCache.get(addr, i)
                ##print i, "==>", i2
                #items2.append(i2)
        #print 'items:', items
        return items2
    
    def selectedItems(self, *args):
        items = QtGui.QGraphicsScene.selectedItems(self, *args)
        ## PyQt bug: items() returns a list of QGraphicsItem instances. If the item is subclassed from QGraphicsObject,
        ## then the object returned will be different than the actual item that was originally added to the scene
        #if HAVE_SIP and isinstance(self, sip.wrapper):
            #items2 = []
            #for i in items:
                #addr = sip.unwrapinstance(sip.cast(i, QtGui.QGraphicsItem))
                #i2 = GraphicsScene._addressCache.get(addr, i)
                ##print i, "==>", i2
                #items2.append(i2)
        items2 = map(self.translateGraphicsItem, items)

        #print 'items:', items
        return items2

    def itemAt(self, *args):
        item = QtGui.QGraphicsScene.itemAt(self, *args)
        
        ## PyQt bug: items() returns a list of QGraphicsItem instances. If the item is subclassed from QGraphicsObject,
        ## then the object returned will be different than the actual item that was originally added to the scene
        #if HAVE_SIP and isinstance(self, sip.wrapper):
            #addr = sip.unwrapinstance(sip.cast(item, QtGui.QGraphicsItem))
            #item = GraphicsScene._addressCache.get(addr, item)
        #return item
        return self.translateGraphicsItem(item)

    def itemsNearEvent(self, event, selMode=QtCore.Qt.IntersectsItemShape, sortOrder=QtCore.Qt.DescendingOrder):
        """
        Return an iterator that iterates first through the items that directly intersect point (in Z order)
        followed by any other items that are within the scene's click radius.
        """
        #tr = self.getViewWidget(event.widget()).transform()
        view = self.views()[0]
        tr = view.viewportTransform()
        r = self._clickRadius
        rect = view.mapToScene(QtCore.QRect(0, 0, 2*r, 2*r)).boundingRect()
        
        seen = set()
        if hasattr(event, 'buttonDownScenePos'):
            point = event.buttonDownScenePos()
        else:
            point = event.scenePos()
        w = rect.width()
        h = rect.height()
        rgn = QtCore.QRectF(point.x()-w, point.y()-h, 2*w, 2*h)
        #self.searchRect.setRect(rgn)


        items = self.items(point, selMode, sortOrder, tr)
        
        ## remove items whose shape does not contain point (scene.items() apparently sucks at this)
        items2 = []
        for item in items:
            shape = item.shape()
            if shape is None:
                continue
            if item.mapToScene(shape).contains(point):
                items2.append(item)
        
        ## Sort by descending Z-order (don't trust scene.itms() to do this either)
        items2.sort(lambda a,b: cmp(b.zValue(), a.zValue()))
        
        return items2
        
        #for item in items:
            ##seen.add(item)

            #shape = item.mapToScene(item.shape())
            #if not shape.contains(point):
                #continue
            #yield item
        #for item in self.items(rgn, selMode, sortOrder, tr):
            ##if item not in seen:
            #yield item
        
    def getViewWidget(self, widget):
        ## same pyqt bug -- mouseEvent.widget() doesn't give us the original python object.
        ## [[doesn't seem to work correctly]]
        if HAVE_SIP and isinstance(self, sip.wrapper):
            addr = sip.unwrapinstance(sip.cast(widget, QtGui.QWidget))
            #print "convert", widget, addr
            for v in self.views():
                addr2 = sip.unwrapinstance(sip.cast(v, QtGui.QWidget))
                #print "   check:", v, addr2
                if addr2 == addr:
                    return v
        else:
            return widget
        
    def addParentContextMenus(self, item, menu, event):
        """
        Can be called by any item in the scene to expand its context menu to include parent context menus.
        Parents may implement getContextMenus to add new menus / actions to the existing menu.
        getContextMenus must accept 1 argument (the event that generated the original menu) and
        return a single QMenu or a list of QMenus.
        
        The final menu will look like:
        
            Original Item 1
            Original Item 2
            ...
            Original Item N
            ------------------
            Parent Item 1
            Parent Item 2
            ...
            Grandparent Item 1
            ...
            
        
        Arguments:
            item   - The item that initially created the context menu 
                     (This is probably the item making the call to this function)
            menu   - The context menu being shown by the item
            event  - The original event that triggered the menu to appear.
        """
        
        #items = self.itemsNearEvent(ev)
        menusToAdd = []
        while item.parentItem() is not None:
            item = item.parentItem()
        #for item in items:
            #if item is sender:
                #continue
            if not hasattr(item, "getContextMenus"):
                continue

            
            subMenus = item.getContextMenus(event)
            if type(subMenus) is not list: ## so that some items (like FlowchartViewBox) can return multiple menus
                subMenus = [subMenus]

            for sm in subMenus:
                menusToAdd.append(sm)
        
        if len(menusToAdd) > 0:
            menu.addSeparator()
            
        for m in menusToAdd:
            menu.addMenu(m)
            
        return menu

    @staticmethod
    def translateGraphicsItem(item):
        ## for fixing pyqt bugs where the wrong item is returned
        if HAVE_SIP and isinstance(item, sip.wrapper):
            addr = sip.unwrapinstance(sip.cast(item, QtGui.QGraphicsItem))
            item = GraphicsScene._addressCache.get(addr, item)
        return item

    @staticmethod
    def translateGraphicsItems(items):
        return map(GraphicsScene.translateGraphicsItem, items)


class MouseDragEvent:
    def __init__(self, moveEvent, pressEvent, lastEvent, start=False, finish=False):
        self.start = start
        self.finish = finish
        self.accepted = False
        self.currentItem = None
        self._buttonDownScenePos = {}
        self._buttonDownScreenPos = {}
        for btn in [QtCore.Qt.LeftButton, QtCore.Qt.MidButton, QtCore.Qt.RightButton]:
            self._buttonDownScenePos[int(btn)] = moveEvent.buttonDownScenePos(btn)
            self._buttonDownScreenPos[int(btn)] = moveEvent.buttonDownScreenPos(btn)
        self._scenePos = moveEvent.scenePos()
        self._screenPos = moveEvent.screenPos()
        if lastEvent is None:
            self._lastScenePos = pressEvent.scenePos()
            self._lastScreenPos = pressEvent.screenPos()
        else:
            self._lastScenePos = lastEvent.scenePos()
            self._lastScreenPos = lastEvent.screenPos()
        self._buttons = moveEvent.buttons()
        self._button = pressEvent.button()
        self._modifiers = moveEvent.modifiers()
        
    def accept(self):
        self.accepted = True
        self.acceptedItem = self.currentItem
        
    def ignore(self):
        self.accepted = False
    
    def isAccepted(self):
        return self.accepted
    
    def scenePos(self):
        return Point(self._scenePos)
    
    def screenPos(self):
        return Point(self._screenPos)
    
    def buttonDownScenePos(self, btn=None):
        if btn is None:
            btn = self.button()
        return Point(self._buttonDownScenePos[int(btn)])
    
    def buttonDownScreenPos(self, btn=None):
        if btn is None:
            btn = self.button()
        return Point(self._buttonDownScreenPos[int(btn)])
    
    def lastScenePos(self):
        return Point(self._lastScenePos)
    
    def lastScreenPos(self):
        return Point(self._lastScreenPos)
    
    def buttons(self):
        return self._buttons
        
    def button(self):
        """Return the button that initiated the drag (may be different from the buttons currently pressed)"""
        return self._button
        
    def pos(self):
        return Point(self.currentItem.mapFromScene(self._scenePos))
    
    def lastPos(self):
        return Point(self.currentItem.mapFromScene(self._lastScenePos))
        
    def buttonDownPos(self, btn=None):
        if btn is None:
            btn = self.button()
        return Point(self.currentItem.mapFromScene(self._buttonDownScenePos[int(btn)]))
    
    def isStart(self):
        return self.start
        
    def isFinish(self):
        return self.finish

    def __repr__(self):
        lp = self.lastPos()
        p = self.pos()
        return "<MouseDragEvent (%g,%g)->(%g,%g) buttons=%d start=%s finish=%s>" % (lp.x(), lp.y(), p.x(), p.y(), int(self.buttons()), str(self.isStart()), str(self.isFinish()))
        
    def modifiers(self):
        return self._modifiers



class MouseClickEvent:
    def __init__(self, pressEvent, double=False):
        self.accepted = False
        self.currentItem = None
        self._double = double
        self._scenePos = pressEvent.scenePos()
        self._screenPos = pressEvent.screenPos()
        self._button = pressEvent.button()
        self._buttons = pressEvent.buttons()
        self._modifiers = pressEvent.modifiers()
        self._time = ptime.time()
        
        
    def accept(self):
        self.accepted = True
        self.acceptedItem = self.currentItem
        
    def ignore(self):
        self.accepted = False
    
    def isAccepted(self):
        return self.accepted
    
    def scenePos(self):
        return Point(self._scenePos)
    
    def screenPos(self):
        return Point(self._screenPos)
    
    def buttons(self):
        return self._buttons
    
    def button(self):
        return self._button
    
    def double(self):
        return self._double

    def pos(self):
        return Point(self.currentItem.mapFromScene(self._scenePos))
    
    def lastPos(self):
        return Point(self.currentItem.mapFromScene(self._lastScenePos))
        
    def modifiers(self):
        return self._modifiers

    def __repr__(self):
        p = self.pos()
        return "<MouseClickEvent (%g,%g) button=%d>" % (p.x(), p.y(), int(self.button()))
        
    def time(self):
        return self._time



class HoverEvent:
    """
    This event class both informs items that the mouse cursor is nearby and allows items to 
    communicate with one another about whether each item will accept _potential_ mouse events. 
    
    It is common for multiple overlapping items to receive hover events and respond by changing 
    their appearance. This can be misleading to the user since, in general, only one item will
    respond to mouse events. To avoid this, items make calls to event.acceptClicks(button) 
    and/or acceptDrags(button).
    
    Each item may make multiple calls to acceptClicks/Drags, each time for a different button. 
    If the method returns True, then the item is guaranteed to be
    the recipient of the claimed event IF the user presses the specified mouse button before
    moving. If claimEvent returns False, then this item is guaranteed NOT to get the specified
    event (because another has already claimed it) and the item should change its appearance 
    accordingly.
    
    event.isEnter() returns True if the mouse has just entered the item's shape;
    event.isExit() returns True if the mouse has just left.
    """
    def __init__(self, moveEvent, acceptable):
        self.enter = False
        self.acceptable = acceptable
        self.exit = False
        self.__clickItems = weakref.WeakValueDictionary()
        self.__dragItems = weakref.WeakValueDictionary()
        self.currentItem = None
        self._scenePos = moveEvent.scenePos()
        self._screenPos = moveEvent.screenPos()
        self._lastScenePos = moveEvent.lastScenePos()
        self._lastScreenPos = moveEvent.lastScreenPos()
        self._buttons = moveEvent.buttons()
        self._modifiers = moveEvent.modifiers()
        
        
    def isEnter(self):
        return self.enter
        
    def isExit(self):
        return self.exit
        
    def acceptClicks(self, button):
        """"""
        if not self.acceptable:
            return False
        if button not in self.__clickItems:
            self.__clickItems[button] = self.currentItem
            return True
        return False
        
    def acceptDrags(self, button):
        if not self.acceptable:
            return False
        if button not in self.__dragItems:
            self.__dragItems[button] = self.currentItem
            return True
        return False
        
    def scenePos(self):
        return Point(self._scenePos)
    
    def screenPos(self):
        return Point(self._screenPos)
    
    def lastScenePos(self):
        return Point(self._lastScenePos)
    
    def lastScreenPos(self):
        return Point(self._lastScreenPos)
    
    def buttons(self):
        return self._buttons
        
    def pos(self):
        return Point(self.currentItem.mapFromScene(self._scenePos))
    
    def lastPos(self):
        return Point(self.currentItem.mapFromScene(self._lastScenePos))

    def __repr__(self):
        lp = self.lastPos()
        p = self.pos()
        return "<HoverEvent (%g,%g)->(%g,%g) buttons=%d enter=%s exit=%s>" % (lp.x(), lp.y(), p.x(), p.y(), int(self.buttons()), str(self.isEnter()), str(self.isExit()))
        
    def modifiers(self):
        return self._modifiers
    
    def clickItems(self):
        return self.__clickItems
        
    def dragItems(self):
        return self.__dragItems
        
    
    <|MERGE_RESOLUTION|>--- conflicted
+++ resolved
@@ -120,41 +120,6 @@
         
     def mouseMoveEvent(self, ev):
         self.sigMouseMoved.emit(ev.scenePos())
-<<<<<<< HEAD
-        if int(ev.buttons()) == 0: ## nothing pressed; send mouseHoverOver/OutEvents      
-            ## First allow QGraphicsScene to deliver hoverEnter/Move/ExitEvents
-            QtGui.QGraphicsScene.mouseMoveEvent(self, ev)
-            
-            ## Next deliver our own HoverEvents
-            event = HoverEvent(ev)
-            prevItems = self.hoverItems.keys()
-            items = self.itemsNearEvent(event)
-            #print 'items:', items
-            self.sigMouseHover.emit(items)
-            for item in items:
-                if hasattr(item, 'hoverEvent'):
-                    event.currentItem = item
-                    if item not in self.hoverItems:
-                        self.hoverItems[item] = None
-                        event.enter = True
-                    else:
-                        prevItems.remove(item)
-                        event.enter = False
-                    item.hoverEvent(event)
-            #print "  --> accepted drags:", event.dragItems().items()
-                    
-            ## Anything left in prevItems needs an Exit event
-            event.enter = False
-            event.exit = True
-            for item in prevItems:
-                event.currentItem = item
-                item.hoverEvent(event)
-                del self.hoverItems[item]
-                
-            self.lastHoverEvent = event  ## save this so we can ask about accepted events later.
-                
-        else:  ## button is pressed; send mouseMoveEvents and mouseDragEvents
-=======
         
         ## First allow QGraphicsScene to deliver hoverEnter/Move/ExitEvents
         QtGui.QGraphicsScene.mouseMoveEvent(self, ev)
@@ -165,7 +130,6 @@
         
         
         if int(ev.buttons()) != 0:  ## button is pressed; send mouseMoveEvents and mouseDragEvents
->>>>>>> 5a59aaab
             QtGui.QGraphicsScene.mouseMoveEvent(self, ev)
             if self.mouseGrabberItem() is None:
                 now = ptime.time()
