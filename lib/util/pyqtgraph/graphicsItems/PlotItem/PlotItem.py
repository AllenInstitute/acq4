# -*- coding: utf-8 -*-
"""
PlotItem.py -  Graphics item implementing a scalable ViewBox with plotting powers.
Copyright 2010  Luke Campagnola
Distributed under MIT/X11 license. See license.txt for more infomation.

This class is one of the workhorses of pyqtgraph. It implements a graphics item with 
plots, labels, and scales which can be viewed inside a QGraphicsScene. If you want
a widget that can be added to your GUI, see PlotWidget instead.

This class is very heavily featured:
  - Automatically creates and manages PlotCurveItems
  - Fast display and update of plots
  - Manages zoom/pan ViewBox, scale, and label elements
  - Automatic scaling when data changes
  - Control panel with a huge feature set including averaging, decimation,
    display, power spectrum, svg/png export, plot linking, and more.
"""
#from graphicsItems import *
from plotConfigTemplate import *
from pyqtgraph.Qt import QtGui, QtCore, QtSvg
import pyqtgraph.functions as fn
from pyqtgraph.widgets.FileDialog import FileDialog
import weakref
from types import *
import numpy as np
#from .. PlotCurveItem import PlotCurveItem
#from .. ScatterPlotItem import ScatterPlotItem
from .. PlotDataItem import PlotDataItem
from .. ViewBox import ViewBox
from .. AxisItem import AxisItem
from .. LabelItem import LabelItem
from .. GraphicsWidget import GraphicsWidget
from .. ButtonItem import ButtonItem
from pyqtgraph.WidgetGroup import WidgetGroup
import collections

__all__ = ['PlotItem']

#try:
    #from WidgetGroup import *
    #HAVE_WIDGETGROUP = True
#except:
    #HAVE_WIDGETGROUP = False
    
try:
    from metaarray import *
    HAVE_METAARRAY = True
except:
    HAVE_METAARRAY = False




class PlotItem(GraphicsWidget):
    
    sigYRangeChanged = QtCore.Signal(object, object)
    sigXRangeChanged = QtCore.Signal(object, object)
    sigRangeChanged = QtCore.Signal(object, object)
    
    """Plot graphics item that can be added to any graphics scene. Implements axis titles, scales, interactive viewbox."""
    lastFileDir = None
    managers = {}
    
    def __init__(self, parent=None, name=None, labels=None, title=None, **kargs):
        GraphicsWidget.__init__(self, parent)
        
        self.setSizePolicy(QtGui.QSizePolicy.Expanding, QtGui.QSizePolicy.Expanding)
        
        ## Set up control buttons
        path = os.path.dirname(__file__)
        #self.ctrlBtn = ButtonItem(os.path.join(path, 'ctrl.png'), 14, self)
        #self.ctrlBtn.clicked.connect(self.ctrlBtnClicked)
        self.autoImageFile = os.path.join(path, 'auto.png')
        self.lockImageFile = os.path.join(path, 'lock.png')
        self.autoBtn = ButtonItem(self.autoImageFile, 14, self)
        self.autoBtn.mode = 'auto'
        self.autoBtn.clicked.connect(self.autoBtnClicked)
        
        self.layout = QtGui.QGraphicsGridLayout()
        self.layout.setContentsMargins(1,1,1,1)
        self.setLayout(self.layout)
        self.layout.setHorizontalSpacing(0)
        self.layout.setVerticalSpacing(0)
        
        self.vb = ViewBox(name=name)
        #self.vb.sigXRangeChanged.connect(self.xRangeChanged)
        #self.vb.sigYRangeChanged.connect(self.yRangeChanged)
        #self.vb.sigRangeChangedManually.connect(self.enableManualScale)
        #self.vb.sigRangeChanged.connect(self.viewRangeChanged)
        
        self.layout.addItem(self.vb, 2, 1)
        self.alpha = 1.0
        self.autoAlpha = True
        self.spectrumMode = False
        
        #self.autoScale = [True, True]
        
        ## Create and place scale items
        self.scales = {
            'top':    {'item': AxisItem(orientation='top',    linkView=self.vb), 'pos': (1, 1)}, 
            'bottom': {'item': AxisItem(orientation='bottom', linkView=self.vb), 'pos': (3, 1)}, 
            'left':   {'item': AxisItem(orientation='left',   linkView=self.vb), 'pos': (2, 0)}, 
            'right':  {'item': AxisItem(orientation='right',  linkView=self.vb), 'pos': (2, 2)}
        }
        for k in self.scales:
            item = self.scales[k]['item']
            self.layout.addItem(item, *self.scales[k]['pos'])
            item.setZValue(-1000)
            item.setFlag(item.ItemNegativeZStacksBehindParent)
        
        self.titleLabel = LabelItem('', size='11pt')
        self.layout.addItem(self.titleLabel, 0, 1)
        self.setTitle(None)  ## hide
        
        
        for i in range(4):
            self.layout.setRowPreferredHeight(i, 0)
            self.layout.setRowMinimumHeight(i, 0)
            self.layout.setRowSpacing(i, 0)
            self.layout.setRowStretchFactor(i, 1)
            
        for i in range(3):
            self.layout.setColumnPreferredWidth(i, 0)
            self.layout.setColumnMinimumWidth(i, 0)
            self.layout.setColumnSpacing(i, 0)
            self.layout.setColumnStretchFactor(i, 1)
        self.layout.setRowStretchFactor(2, 100)
        self.layout.setColumnStretchFactor(1, 100)
        

        ## Wrap a few methods from viewBox
        for m in ['setXRange', 'setYRange', 'setRange', 'autoRange', 'viewRect', 'setMouseEnabled']:
            setattr(self, m, getattr(self.vb, m))
            
        self.items = []
        self.curves = []
        self.itemMeta = weakref.WeakKeyDictionary()
        self.dataItems = []
        self.paramList = {}
        self.avgCurves = {}
        
        ### Set up context menu
        
        w = QtGui.QWidget()
        self.ctrl = c = Ui_Form()
        c.setupUi(w)
        dv = QtGui.QDoubleValidator(self)
        
        menuItems = [
            ('Fourier Transform', c.powerSpectrumGroup),
            ('Downsample', c.decimateGroup),
            ('Average', c.averageGroup),
            ('Alpha', c.alphaGroup),
            ('Grid', c.gridGroup),
            ('Points', c.pointsGroup),
        ]
        
        
        self.ctrlMenu = QtGui.QMenu()
        
        self.ctrlMenu.setTitle('Plot Options')
        self.subMenus = []
        for name, grp in menuItems:
            sm = QtGui.QMenu(name)
            act = QtGui.QWidgetAction(self)
            act.setDefaultWidget(grp)
            sm.addAction(act)
            self.subMenus.append(sm)
            self.ctrlMenu.addMenu(sm)
        
        
        exportOpts = collections.OrderedDict([
            ('SVG - Full Plot', self.saveSvgClicked),
            ('SVG - Curves Only', self.saveSvgCurvesClicked),
            ('Image', self.saveImgClicked),
            ('CSV', self.saveCsvClicked),
        ])
        
        self.vb.menu.setExportMethods(exportOpts)
        
        #self.menuAction = QtGui.QWidgetAction(self)
        #self.menuAction.setDefaultWidget(w)
        #self.ctrlMenu.addAction(self.menuAction)
        
        #if HAVE_WIDGETGROUP:
        self.stateGroup = WidgetGroup(w)
        
        self.fileDialog = None
        
        #self.xLinkPlot = None
        #self.yLinkPlot = None
        #self.linksBlocked = False

        #self.setAcceptHoverEvents(True)
        
        ## Connect control widgets
        #c.xMinText.editingFinished.connect(self.setManualXScale)
        #c.xMaxText.editingFinished.connect(self.setManualXScale)
        #c.yMinText.editingFinished.connect(self.setManualYScale)
        #c.yMaxText.editingFinished.connect(self.setManualYScale)
        
        #c.xManualRadio.clicked.connect(lambda: self.updateXScale())
        #c.yManualRadio.clicked.connect(lambda: self.updateYScale())
        
        #c.xAutoRadio.clicked.connect(self.updateXScale)
        #c.yAutoRadio.clicked.connect(self.updateYScale)

        #c.xAutoPercentSpin.valueChanged.connect(self.replot)
        #c.yAutoPercentSpin.valueChanged.connect(self.replot)
        
        c.alphaGroup.toggled.connect(self.updateAlpha)
        c.alphaSlider.valueChanged.connect(self.updateAlpha)
        c.autoAlphaCheck.toggled.connect(self.updateAlpha)

        c.gridGroup.toggled.connect(self.updateGrid)
        c.gridAlphaSlider.valueChanged.connect(self.updateGrid)

        c.powerSpectrumGroup.toggled.connect(self.updateSpectrumMode)
        #c.saveSvgBtn.clicked.connect(self.saveSvgClicked)
        #c.saveSvgCurvesBtn.clicked.connect(self.saveSvgCurvesClicked)
        #c.saveImgBtn.clicked.connect(self.saveImgClicked)
        #c.saveCsvBtn.clicked.connect(self.saveCsvClicked)
        
        #self.ctrl.xLinkCombo.currentIndexChanged.connect(self.xLinkComboChanged)
        #self.ctrl.yLinkCombo.currentIndexChanged.connect(self.yLinkComboChanged)

        c.downsampleSpin.valueChanged.connect(self.updateDownsampling)

        self.ctrl.avgParamList.itemClicked.connect(self.avgParamListClicked)
        self.ctrl.averageGroup.toggled.connect(self.avgToggled)
        
        self.ctrl.maxTracesCheck.toggled.connect(self.updateDecimation)
        self.ctrl.maxTracesSpin.valueChanged.connect(self.updateDecimation)
        #c.xMouseCheck.toggled.connect(self.mouseCheckChanged)
        #c.yMouseCheck.toggled.connect(self.mouseCheckChanged)

        #self.xLinkPlot = None
        #self.yLinkPlot = None
        #self.linksBlocked = False
        self.manager = None
        
        self.hideAxis('right')
        self.hideAxis('top')
        self.showAxis('left')
        self.showAxis('bottom')
        
        #if name is not None:
            #self.registerPlot(name)
        
        if labels is not None:
            for k in labels:
                if isinstance(labels[k], basestring):
                    labels[k] = (labels[k],)
                self.setLabel(k, *labels[k])
                
        if title is not None:
            self.setTitle(title)
        
        if len(kargs) > 0:
            self.plot(**kargs)
        
        self.enableAutoScale()
        
    #def paint(self, *args):
        #prof = debug.Profiler('PlotItem.paint', disabled=True)
        #QtGui.QGraphicsWidget.paint(self, *args)
        #prof.finish()
        
        
    def close(self):
        #print "delete", self
        ## Most of this crap is needed to avoid PySide trouble. 
        ## The problem seems to be whenever scene.clear() leads to deletion of widgets (either through proxies or qgraphicswidgets)
        ## the solution is to manually remove all widgets before scene.clear() is called
        if self.ctrlMenu is None: ## already shut down
            return
        self.ctrlMenu.setParent(None)
        self.ctrlMenu = None
        
        #self.ctrlBtn.setParent(None)
        #self.ctrlBtn = None
        #self.autoBtn.setParent(None)
        #self.autoBtn = None
        
        for k in self.scales:
            i = self.scales[k]['item']
            i.close()
            
        self.scales = None
        self.scene().removeItem(self.vb)
        self.vb = None
        
        ## causes invalid index errors:
        #for i in range(self.layout.count()):
            #self.layout.removeAt(i)
            
        #for p in self.proxies:
            #try:
                #p.setWidget(None)
            #except RuntimeError:
                #break
            #self.scene().removeItem(p)
        #self.proxies = []
        
        #self.menuAction.releaseWidget(self.menuAction.defaultWidget())
        #self.menuAction.setParent(None)
        #self.menuAction = None
        
        #if self.manager is not None:
            #self.manager.sigWidgetListChanged.disconnect(self.updatePlotList)
            #self.manager.removeWidget(self.name)
        #else:
            #print "no manager"

    def registerPlot(self, name):
        self.vb.register(name)
        #self.name = name
        #win = str(self.window())
        ##print "register", name, win
        #if win not in PlotItem.managers:
            #PlotItem.managers[win] = PlotWidgetManager()
        #self.manager = PlotItem.managers[win]
        #self.manager.addWidget(self, name)
        ##QtCore.QObject.connect(self.manager, QtCore.SIGNAL('widgetListChanged'), self.updatePlotList)
        #self.manager.sigWidgetListChanged.connect(self.updatePlotList)
        #self.updatePlotList()

    #def updatePlotList(self):
        #"""Update the list of all plotWidgets in the "link" combos"""
        ##print "update plot list", self
        #try:
            #for sc in [self.ctrl.xLinkCombo, self.ctrl.yLinkCombo]:
                #current = unicode(sc.currentText())
                #sc.blockSignals(True)
                #try:
                    #sc.clear()
                    #sc.addItem("")
                    #if self.manager is not None:
                        #for w in self.manager.listWidgets():
                            ##print w
                            #if w == self.name:
                                #continue
                            #sc.addItem(w)
                            #if w == current:
                                #sc.setCurrentIndex(sc.count()-1)
                #finally:
                    #sc.blockSignals(False)
                    #if unicode(sc.currentText()) != current:
                        #sc.currentItemChanged.emit()
        #except:
            #import gc
            #refs= gc.get_referrers(self)
            #print "  error during update of", self
            #print "  Referrers are:", refs
            #raise
        
    def updateGrid(self, *args):
        g = self.ctrl.gridGroup.isChecked()
        if g:
            g = self.ctrl.gridAlphaSlider.value()
        for k in self.scales:
            self.scales[k]['item'].setGrid(g)

    def viewGeometry(self):
        """return the screen geometry of the viewbox"""
        v = self.scene().views()[0]
        b = self.vb.mapRectToScene(self.vb.boundingRect())
        wr = v.mapFromScene(b).boundingRect()
        pos = v.mapToGlobal(v.pos())
        wr.adjust(pos.x(), pos.y(), pos.x(), pos.y())
        return wr




    #def viewRangeChanged(self, vb, range):
        ##self.emit(QtCore.SIGNAL('viewChanged'), *args)
        #self.sigRangeChanged.emit(self, range)

    #def blockLink(self, b):
        #self.linksBlocked = b

    #def xLinkComboChanged(self):
        #self.setXLink(str(self.ctrl.xLinkCombo.currentText()))

    #def yLinkComboChanged(self):
        #self.setYLink(str(self.ctrl.yLinkCombo.currentText()))

<<<<<<< HEAD
    def setXLink(self, plot=None):
        """Link this plot's X axis to another plot (pass either the PlotItem/PlotWidget or the registered name of the plot)"""
        if isinstance(plot, types.StringTypes) and len(plot) == 0:
            plot = None
        if isinstance(plot, basestring):
            if self.manager is None:
                return
            if self.xLinkPlot is not None:
                self.manager.unlinkX(self, self.xLinkPlot)
            plot = self.manager.getWidget(plot)
        if not isinstance(plot, PlotItem) and hasattr(plot, 'getPlotItem'):
            plot = plot.getPlotItem()
        self.xLinkPlot = plot
        if plot is not None and self.manager is not None:
            self.setManualXScale()
            self.manager.linkX(self, plot)
            
    def setYLink(self, plot=None):
        """Link this plot's Y axis to another plot (pass either the PlotItem/PlotWidget or the registered name of the plot)"""
        if isinstance(plot, types.StringTypes) and len(plot) == 0:
            plot = None
        if isinstance(plot, basestring):
            if self.manager is None:
                return
            if self.yLinkPlot is not None:
                self.manager.unlinkY(self, self.yLinkPlot)
            plot = self.manager.getWidget(plot)
        if not isinstance(plot, PlotItem) and hasattr(plot, 'getPlotItem'):
            plot = plot.getPlotItem()
        self.yLinkPlot = plot
        if plot is not None:
            self.setManualYScale()
            self.manager.linkY(self, plot)
        
    def linkXChanged(self, plot):
        """Called when a linked plot has changed its X scale"""
        #print "update from", plot
        if self.linksBlocked:
            return
        pr = plot.vb.viewRect()
        pg = plot.viewGeometry()
        if pg is None:
            #print "   return early"
            return
        sg = self.viewGeometry()
        upp = float(pr.width()) / pg.width()
        x1 = pr.left() + (sg.x()-pg.x()) * upp
        x2 = x1 + sg.width() * upp
        plot.blockLink(True)
        self.setManualXScale()
        self.setXRange(x1, x2, padding=0)
        plot.blockLink(False)
        self.replot()
=======
    #def setXLink(self, plot=None):
        #"""Link this plot's X axis to another plot (pass either the PlotItem/PlotWidget or the registered name of the plot)"""
        #if isinstance(plot, basestring):
            #if self.manager is None:
                #return
            #if self.xLinkPlot is not None:
                #self.manager.unlinkX(self, self.xLinkPlot)
            #plot = self.manager.getWidget(plot)
        #if not isinstance(plot, PlotItem) and hasattr(plot, 'getPlotItem'):
            #plot = plot.getPlotItem()
        #self.xLinkPlot = plot
        #if plot is not None:
            #self.setManualXScale()
            #self.manager.linkX(self, plot)
            
    #def setYLink(self, plot=None):
        #"""Link this plot's Y axis to another plot (pass either the PlotItem/PlotWidget or the registered name of the plot)"""
        #if isinstance(plot, basestring):
            #if self.manager is None:
                #return
            #if self.yLinkPlot is not None:
                #self.manager.unlinkY(self, self.yLinkPlot)
            #plot = self.manager.getWidget(plot)
        #if not isinstance(plot, PlotItem) and hasattr(plot, 'getPlotItem'):
            #plot = plot.getPlotItem()
        #self.yLinkPlot = plot
        #if plot is not None:
            #self.setManualYScale()
            #self.manager.linkY(self, plot)
        
    #def linkXChanged(self, plot):
        #"""Called when a linked plot has changed its X scale"""
        ##print "update from", plot
        #if self.linksBlocked:
            #return
        #pr = plot.vb.viewRect()
        #pg = plot.viewGeometry()
        #if pg is None:
            ##print "   return early"
            #return
        #sg = self.viewGeometry()
        #upp = float(pr.width()) / pg.width()
        #x1 = pr.left() + (sg.x()-pg.x()) * upp
        #x2 = x1 + sg.width() * upp
        #plot.blockLink(True)
        #self.setManualXScale()
        #self.setXRange(x1, x2, padding=0)
        #plot.blockLink(False)
        #self.replot()
>>>>>>> b05d5bb0
        
    #def linkYChanged(self, plot):
        #"""Called when a linked plot has changed its Y scale"""
        #if self.linksBlocked:
            #return
        #pr = plot.vb.viewRect()
        #pg = plot.vb.boundingRect()
        #sg = self.vb.boundingRect()
        #upp = float(pr.height()) / pg.height()
        #y1 = pr.bottom() + (sg.y()-pg.y()) * upp
        #y2 = y1 + sg.height() * upp
        #plot.blockLink(True)
        #self.setManualYScale()
        #self.setYRange(y1, y2, padding=0)
        #plot.blockLink(False)
        #self.replot()

    def avgToggled(self, b):
        if b:
            self.recomputeAverages()
        for k in self.avgCurves:
            self.avgCurves[k][1].setVisible(b)
        
    def avgParamListClicked(self, item):
        name = str(item.text())
        self.paramList[name] = (item.checkState() == QtCore.Qt.Checked)
        self.recomputeAverages()
        
    def recomputeAverages(self):
        if not self.ctrl.averageGroup.isChecked():
            return
        for k in self.avgCurves:
            self.removeItem(self.avgCurves[k][1])
        self.avgCurves = {}
        for c in self.curves:
            self.addAvgCurve(c)
        self.replot()
        
    def addAvgCurve(self, curve):
        """Add a single curve into the pool of curves averaged together"""
        
        ## If there are plot parameters, then we need to determine which to average together.
        remKeys = []
        addKeys = []
        if self.ctrl.avgParamList.count() > 0:
        
            ### First determine the key of the curve to which this new data should be averaged
            for i in range(self.ctrl.avgParamList.count()):
                item = self.ctrl.avgParamList.item(i)
                if item.checkState() == QtCore.Qt.Checked:
                    remKeys.append(str(item.text()))
                else:
                    addKeys.append(str(item.text()))
                    
            if len(remKeys) < 1:  ## In this case, there would be 1 average plot for each data plot; not useful.
                return
                
        p = self.itemMeta.get(curve,{}).copy()
        for k in p:
            if type(k) is tuple:
                p['.'.join(k)] = p[k]
                del p[k]
        for rk in remKeys:
            if rk in p:
                del p[rk]
        for ak in addKeys:
            if ak not in p:
                p[ak] = None
        key = tuple(p.items())
        
        ### Create a new curve if needed
        if key not in self.avgCurves:
            plot = PlotDataItem()
            plot.setPen(fn.mkPen([0, 200, 0]))
            plot.setShadowPen(fn.mkPen([0, 0, 0, 100], width=3))
            plot.setAlpha(1.0, False)
            plot.setZValue(100)
            self.addItem(plot, skipAverage=True)
            self.avgCurves[key] = [0, plot]
        self.avgCurves[key][0] += 1
        (n, plot) = self.avgCurves[key]
        
        ### Average data together
        (x, y) = curve.getData()
        if plot.yData is not None:
            newData = plot.yData * (n-1) / float(n) + y * 1.0 / float(n)
            plot.setData(plot.xData, newData)
        else:
            plot.setData(x, y)
        
        
    #def mouseCheckChanged(self):
        #state = [self.ctrl.xMouseCheck.isChecked(), self.ctrl.yMouseCheck.isChecked()]
        #self.vb.setMouseEnabled(*state)
        
    #def xRangeChanged(self, _, range):
        #if any(np.isnan(range)) or any(np.isinf(range)):
            #raise Exception("yRange invalid: %s. Signal came from %s" % (str(range), str(self.sender())))
        #self.ctrl.xMinText.setText('%0.5g' % range[0])
        #self.ctrl.xMaxText.setText('%0.5g' % range[1])
        
        ### automatically change unit scale
        #maxVal = max(abs(range[0]), abs(range[1]))
        #(scale, prefix) = fn.siScale(maxVal)
        ##for l in ['top', 'bottom']:
            ##if self.getLabel(l).isVisible():
                ##self.setLabel(l, unitPrefix=prefix)
                ##self.getScale(l).setScale(scale)
            ##else:
                ##self.setLabel(l, unitPrefix='')
                ##self.getScale(l).setScale(1.0)
        
        ##self.emit(QtCore.SIGNAL('xRangeChanged'), self, range)
        #self.sigXRangeChanged.emit(self, range)

    #def yRangeChanged(self, _, range):
        #if any(np.isnan(range)) or any(np.isinf(range)):
            #raise Exception("yRange invalid: %s. Signal came from %s" % (str(range), str(self.sender())))
        #self.ctrl.yMinText.setText('%0.5g' % range[0])
        #self.ctrl.yMaxText.setText('%0.5g' % range[1])
        
        ### automatically change unit scale
        #maxVal = max(abs(range[0]), abs(range[1]))
        #(scale, prefix) = fn.siScale(maxVal)
        ##for l in ['left', 'right']:
            ##if self.getLabel(l).isVisible():
                ##self.setLabel(l, unitPrefix=prefix)
                ##self.getScale(l).setScale(scale)
            ##else:
                ##self.setLabel(l, unitPrefix='')
                ##self.getScale(l).setScale(1.0)
        ##self.emit(QtCore.SIGNAL('yRangeChanged'), self, range)
        #self.sigYRangeChanged.emit(self, range)

    def autoBtnClicked(self):
        if self.autoBtn.mode == 'auto':
            self.enableAutoScale()
        else:
            self.enableManualScale()
            
    def enableAutoScale(self):
        """
        Enable auto-scaling. The plot will continuously scale to fit the boundaries of its data.
        """
        self.vb.enableAutoRange(self.vb.XYAxes)
        #self.ctrl.xAutoRadio.setChecked(True)
        #self.ctrl.yAutoRadio.setChecked(True)
        
        #self.autoBtn.setImageFile(self.lockImageFile)
        #self.autoBtn.mode = 'lock'
        #self.updateXScale()
        #self.updateYScale()
        #self.replot()
      
    #def updateXScale(self):
        #"""Set plot to autoscale or not depending on state of radio buttons"""
        #if self.ctrl.xManualRadio.isChecked():
            #self.setManualXScale()
        #else:
            #self.setAutoXScale()
        #self.replot()
        
    #def updateYScale(self, b=False):
        #"""Set plot to autoscale or not depending on state of radio buttons"""
        #if self.ctrl.yManualRadio.isChecked():
            #self.setManualYScale()
        #else:
            #self.setAutoYScale()
        #self.replot()

    #def enableManualScale(self, v=[True, True]):
        #if v[0]:
            #self.autoScale[0] = False
            #self.ctrl.xManualRadio.setChecked(True)
            ##self.setManualXScale()
        #if v[1]:
            #self.autoScale[1] = False
            #self.ctrl.yManualRadio.setChecked(True)
            ##self.setManualYScale()
        ##self.autoBtn.enable()
        #self.autoBtn.setImageFile(self.autoImageFile)
        #self.autoBtn.mode = 'auto'
        ##self.replot()
        
    #def setManualXScale(self):
        #self.autoScale[0] = False
        #x1 = float(self.ctrl.xMinText.text())
        #x2 = float(self.ctrl.xMaxText.text())
        #self.ctrl.xManualRadio.setChecked(True)
        #self.setXRange(x1, x2, padding=0)
        #self.autoBtn.show()
        ##self.replot()
        
    #def setManualYScale(self):
        #self.autoScale[1] = False
        #y1 = float(self.ctrl.yMinText.text())
        #y2 = float(self.ctrl.yMaxText.text())
        #self.ctrl.yManualRadio.setChecked(True)
        #self.setYRange(y1, y2, padding=0)
        #self.autoBtn.show()
        ##self.replot()

    #def setAutoXScale(self):
        #self.autoScale[0] = True
        #self.ctrl.xAutoRadio.setChecked(True)
        ##self.replot()
        
    #def setAutoYScale(self):
        #self.autoScale[1] = True
        #self.ctrl.yAutoRadio.setChecked(True)
        ##self.replot()

    def addItem(self, item, *args, **kargs):
        self.items.append(item)
        self.vb.addItem(item, *args)
        if hasattr(item, 'implements') and item.implements('plotData'):
            self.dataItems.append(item)
            #self.plotChanged()
            
            params = kargs.get('params', {})
            self.itemMeta[item] = params
            #item.setMeta(params)
            self.curves.append(item)
            #self.addItem(c)
            
        if isinstance(item, PlotDataItem):
            ## configure curve for this plot
            (alpha, auto) = self.alphaState()
            item.setAlpha(alpha, auto)
            item.setFftMode(self.ctrl.powerSpectrumGroup.isChecked())
            item.setDownsampling(self.downsampleMode())
            item.setPointMode(self.pointMode())
            
            ## Hide older plots if needed
            self.updateDecimation()
            
            ## Add to average if needed
            self.updateParamList()
            if self.ctrl.averageGroup.isChecked() and 'skipAverage' not in kargs:
                self.addAvgCurve(item)
                
            #c.connect(c, QtCore.SIGNAL('plotChanged'), self.plotChanged)
            #item.sigPlotChanged.connect(self.plotChanged)
            #self.plotChanged()

    def addDataItem(self, item, *args):
        print "PlotItem.addDataItem is deprecated. Use addItem instead."
        self.addItem(item, *args)
        
    def addCurve(self, c, params=None):
        print "PlotItem.addCurve is deprecated. Use addItem instead."
        self.addItem(item, params)


    def removeItem(self, item):
        if not item in self.items:
            return
        self.items.remove(item)
        if item in self.dataItems:
            self.dataItems.remove(item)
            
        if item.scene() is not None:
            self.vb.removeItem(item)
        if item in self.curves:
            self.curves.remove(item)
            self.updateDecimation()
            self.updateParamList()
            #item.connect(item, QtCore.SIGNAL('plotChanged'), self.plotChanged)
            #item.sigPlotChanged.connect(self.plotChanged)

    def clear(self):
        for i in self.items[:]:
            self.removeItem(i)
        self.avgCurves = {}
    
    def clearPlots(self):
        for i in self.curves[:]:
            self.removeItem(i)
        self.avgCurves = {}
        
    
    def plot(self, *args, **kargs):
        """
        Add and return a new plot.
        See PlotDataItem.__init__ for data arguments
        
        Extra allowed arguments are:
            clear    - clear all plots before displaying new data
            params   - meta-parameters to associate with this data
        """
        
        
        
        #if y is not None:
            #data = y
        #if data2 is not None:
            #x = data
            #data = data2
        #if decimate is not None and decimate > 1:
            #data = data[::decimate]
            #if x is not None:
                #x = x[::decimate]
          ##  print 'plot with decimate = %d' % (decimate)
        clear = kargs.get('clear', False)
        params = kargs.get('params', None)
          
        if clear:
            self.clear()
            
        item = PlotDataItem(*args, **kargs)
            
        if params is None:
            params = {}
        #if HAVE_METAARRAY and isinstance(data, MetaArray):
            #curve = self._plotMetaArray(data, x=x, **kargs)
        #elif isinstance(data, np.ndarray):
            #curve = self._plotArray(data, x=x, **kargs)
        #elif isinstance(data, list):
            #if x is not None:
                #x = np.array(x)
            #curve = self._plotArray(np.array(data), x=x, **kargs)
        #elif data is None:
            #curve = PlotCurveItem(**kargs)
        #else:
            #raise Exception('Not sure how to plot object of type %s' % type(data))
            
        #print data, curve
        self.addItem(item, params=params)
        #if pen is not None:
            #curve.setPen(fn.mkPen(pen))
        
        return item

    def scatterPlot(self, *args, **kargs):
        print "PlotItem.scatterPlot is deprecated. Use PlotItem.plot instead."
        return self.plot(*args, **kargs)
        #sp = ScatterPlotItem(*args, **kargs)
        #self.addItem(sp)
        #return sp

    

    #def plotChanged(self, curve=None):
        ## Recompute auto range if needed
        #args = {}
        #for ax in [0, 1]:
            #print "range", ax
            #if self.autoScale[ax]:
                #percentScale = [self.ctrl.xAutoPercentSpin.value(), self.ctrl.yAutoPercentSpin.value()][ax] * 0.01
                #mn = None
                #mx = None
                #for c in self.curves + [c[1] for c in self.avgCurves.values()] + self.dataItems:
                    #if not c.isVisible():
                        #continue
                    #cmn, cmx = c.getRange(ax, percentScale)
                    ##print "   ", c, cmn, cmx
                    #if mn is None or cmn < mn:
                        #mn = cmn
                    #if mx is None or cmx > mx:
                        #mx = cmx
                #if mn is None or mx is None or any(np.isnan([mn, mx])) or any(np.isinf([mn, mx])):
                    #continue
                #if mn == mx:
                    #mn -= 1
                    #mx += 1
                #if ax == 0:
                    #args['xRange'] = [mn, mx]
                #else:
                    #args['yRange'] = [mn, mx]
                    
        #if len(args) > 0:
            ##print args
            #self.setRange(**args)
                
    def replot(self):
        #self.plotChanged()
        self.update()

    def updateParamList(self):
        self.ctrl.avgParamList.clear()
        ## Check to see that each parameter for each curve is present in the list
        #print "\nUpdate param list", self
        #print "paramList:", self.paramList
        for c in self.curves:
            #print "  curve:", c
            for p in self.itemMeta.get(c, {}).keys():
                #print "    param:", p
                if type(p) is tuple:
                    p = '.'.join(p)
                    
                ## If the parameter is not in the list, add it.
                matches = self.ctrl.avgParamList.findItems(p, QtCore.Qt.MatchExactly)
                #print "      matches:", matches
                if len(matches) == 0:
                    i = QtGui.QListWidgetItem(p)
                    if p in self.paramList and self.paramList[p] is True:
                        #print "      set checked"
                        i.setCheckState(QtCore.Qt.Checked)
                    else:
                        #print "      set unchecked"
                        i.setCheckState(QtCore.Qt.Unchecked)
                    self.ctrl.avgParamList.addItem(i)
                else:
                    i = matches[0]
                    
                self.paramList[p] = (i.checkState() == QtCore.Qt.Checked)
        #print "paramList:", self.paramList


    ## This is bullshit.
    def writeSvgCurves(self, fileName=None):
        if fileName is None:
            self.fileDialog = FileDialog()
            if PlotItem.lastFileDir is not None:
                self.fileDialog.setDirectory(PlotItem.lastFileDir)
            self.fileDialog.setFileMode(QtGui.QFileDialog.AnyFile)
            self.fileDialog.setAcceptMode(QtGui.QFileDialog.AcceptSave) 
            self.fileDialog.show()
            self.fileDialog.fileSelected.connect(self.writeSvg)
            return
        #if fileName is None:
            #fileName = QtGui.QFileDialog.getSaveFileName()
        if isinstance(fileName, tuple):
            raise Exception("Not implemented yet..")
        fileName = str(fileName)
        PlotItem.lastFileDir = os.path.dirname(fileName)
        
        rect = self.vb.viewRect()
        xRange = rect.left(), rect.right() 
        
        svg = ""
        fh = open(fileName, 'w')

        dx = max(rect.right(),0) - min(rect.left(),0)
        ymn = min(rect.top(), rect.bottom())
        ymx = max(rect.top(), rect.bottom())
        dy = max(ymx,0) - min(ymn,0)
        sx = 1.
        sy = 1.
        while dx*sx < 10:
            sx *= 1000
        while dy*sy < 10:
            sy *= 1000
        sy *= -1

        #fh.write('<svg viewBox="%f %f %f %f">\n' % (rect.left()*sx, rect.top()*sx, rect.width()*sy, rect.height()*sy))
        fh.write('<svg>\n')
        fh.write('<path fill="none" stroke="#000000" stroke-opacity="0.5" stroke-width="1" d="M%f,0 L%f,0"/>\n' % (rect.left()*sx, rect.right()*sx))
        fh.write('<path fill="none" stroke="#000000" stroke-opacity="0.5" stroke-width="1" d="M0,%f L0,%f"/>\n' % (rect.top()*sy, rect.bottom()*sy))


        for item in self.curves:
            if isinstance(item, PlotCurveItem):
                color = fn.colorStr(item.pen.color())
                opacity = item.pen.color().alpha() / 255.
                color = color[:6]
                x, y = item.getData()
                mask = (x > xRange[0]) * (x < xRange[1])
                mask[:-1] += mask[1:]
                m2 = mask.copy()
                mask[1:] += m2[:-1]
                x = x[mask]
                y = y[mask]
                
                x *= sx
                y *= sy
                
                #fh.write('<g fill="none" stroke="#%s" stroke-opacity="1" stroke-width="1">\n' % color)
                fh.write('<path fill="none" stroke="#%s" stroke-opacity="%f" stroke-width="1" d="M%f,%f ' % (color, opacity, x[0], y[0]))
                for i in xrange(1, len(x)):
                    fh.write('L%f,%f ' % (x[i], y[i]))
                
                fh.write('"/>')
                #fh.write("</g>")
        for item in self.dataItems:
            if isinstance(item, ScatterPlotItem):
                
                pRect = item.boundingRect()
                vRect = pRect.intersected(rect)
                
                for point in item.points():
                    pos = point.pos()
                    if not rect.contains(pos):
                        continue
                    color = fn.colorStr(point.brush.color())
                    opacity = point.brush.color().alpha() / 255.
                    color = color[:6]
                    x = pos.x() * sx
                    y = pos.y() * sy
                    
                    fh.write('<circle cx="%f" cy="%f" r="1" fill="#%s" stroke="none" fill-opacity="%f"/>\n' % (x, y, color, opacity))
                    #fh.write('<path fill="none" stroke="#%s" stroke-opacity="%f" stroke-width="1" d="M%f,%f ' % (color, opacity, x[0], y[0]))
                    #for i in xrange(1, len(x)):
                        #fh.write('L%f,%f ' % (x[i], y[i]))
                    
                    #fh.write('"/>')
            
        ## get list of curves, scatter plots
        
        
        fh.write("</svg>\n")
        
        
    
    def writeSvg(self, fileName=None):
        if fileName is None:
            fileName = QtGui.QFileDialog.getSaveFileName()
        fileName = str(fileName)
        PlotItem.lastFileDir = os.path.dirname(fileName)
        
        self.svg = QtSvg.QSvgGenerator()
        self.svg.setFileName(fileName)
        res = 120.
        view = self.scene().views()[0]
        bounds = view.viewport().rect()
        bounds = QtCore.QRectF(0, 0, bounds.width(), bounds.height())
        
        self.svg.setResolution(res)
        self.svg.setViewBox(bounds)
        
        self.svg.setSize(QtCore.QSize(bounds.width(), bounds.height()))
        
        painter = QtGui.QPainter(self.svg)
        view.render(painter, bounds)
        
        painter.end()
        
        ## Workaround to set pen widths correctly
        import re
        data = open(fileName).readlines()
        for i in range(len(data)):
            line = data[i]
            m = re.match(r'(<g .*)stroke-width="1"(.*transform="matrix\(([^\)]+)\)".*)', line)
            if m is not None:
                #print "Matched group:", line
                g = m.groups()
                matrix = map(float, g[2].split(','))
                #print "matrix:", matrix
                scale = max(abs(matrix[0]), abs(matrix[3]))
                if scale == 0 or scale == 1.0:
                    continue
                data[i] = g[0] + ' stroke-width="%0.2g" ' % (1.0/scale) + g[1] + '\n'
                #print "old line:", line
                #print "new line:", data[i]
        open(fileName, 'w').write(''.join(data))
        
        
    def writeImage(self, fileName=None):
        if fileName is None:
            self.fileDialog = FileDialog()
            if PlotItem.lastFileDir is not None:
                self.fileDialog.setDirectory(PlotItem.lastFileDir)
            self.fileDialog.setFileMode(QtGui.QFileDialog.AnyFile)
            self.fileDialog.setAcceptMode(QtGui.QFileDialog.AcceptSave) 
            self.fileDialog.show()
            self.fileDialog.fileSelected.connect(self.writeImage)
            return
        #if fileName is None:
            #fileName = QtGui.QFileDialog.getSaveFileName()
        if isinstance(fileName, tuple):
            raise Exception("Not implemented yet..")
        fileName = str(fileName)
        PlotItem.lastFileDir = os.path.dirname(fileName)
        self.png = QtGui.QImage(int(self.size().width()), int(self.size().height()), QtGui.QImage.Format_ARGB32)
        painter = QtGui.QPainter(self.png)
        painter.setRenderHints(painter.Antialiasing | painter.TextAntialiasing)
        self.scene().render(painter, QtCore.QRectF(), self.mapRectToScene(self.boundingRect()))
        painter.end()
        self.png.save(fileName)
        
    def writeCsv(self, fileName=None):
        if fileName is None:
            self.fileDialog = FileDialog()
            if PlotItem.lastFileDir is not None:
                self.fileDialog.setDirectory(PlotItem.lastFileDir)
            self.fileDialog.setFileMode(QtGui.QFileDialog.AnyFile)
            self.fileDialog.setAcceptMode(QtGui.QFileDialog.AcceptSave) 
            self.fileDialog.show()
            self.fileDialog.fileSelected.connect(self.writeCsv)
            return
        #if fileName is None:
            #fileName = QtGui.QFileDialog.getSaveFileName()
        fileName = str(fileName)
        PlotItem.lastFileDir = os.path.dirname(fileName)
        
        fd = open(fileName, 'w')
        data = [c.getData() for c in self.curves]
        i = 0
        while True:
            done = True
            for d in data:
                if i < len(d[0]):
                    fd.write('%g,%g,'%(d[0][i], d[1][i]))
                    done = False
                else:
                    fd.write(' , ,')
            fd.write('\n')
            if done:
                break
            i += 1
        fd.close()


    def saveState(self):
        #if not HAVE_WIDGETGROUP:
            #raise Exception("State save/restore requires WidgetGroup class.")
        state = self.stateGroup.state()
        state['paramList'] = self.paramList.copy()
        state['view'] = self.vb.getState()
        #print "\nSAVE %s:\n" % str(self.name), state
        #print "Saving state. averageGroup.isChecked(): %s  state: %s" % (str(self.ctrl.averageGroup.isChecked()), str(state['averageGroup']))
        return state
        
    def restoreState(self, state):
        #if not HAVE_WIDGETGROUP:
            #raise Exception("State save/restore requires WidgetGroup class.")
        if 'paramList' in state:
            self.paramList = state['paramList'].copy()
            
        self.stateGroup.setState(state)
        self.updateSpectrumMode()
        self.updateDownsampling()
        self.updateAlpha()
        self.updateDecimation()
        
        self.stateGroup.setState(state)
        #self.updateXScale()
        #self.updateYScale()
        self.updateParamList()
        
        if 'view' not in state:
            r = [[float(state['xMinText']), float(state['xMaxText'])], [float(state['yMinText']), float(state['yMaxText'])]]
            state['view'] = {
                'autoRange': [state['xAutoRadio'], state['yAutoRadio']],
                'linkedViews': [state['xLinkCombo'], state['yLinkCombo']],
                'targetRange': r,
                'viewRange': r,
            }
        self.vb.setState(state['view'])
        
        
        #print "\nRESTORE %s:\n" % str(self.name), state
        #print "Restoring state. averageGroup.isChecked(): %s  state: %s" % (str(self.ctrl.averageGroup.isChecked()), str(state['averageGroup']))
        #avg = self.ctrl.averageGroup.isChecked()
        #if avg != state['averageGroup']:
            #print "  WARNING: avgGroup is %s, should be %s" % (str(avg), str(state['averageGroup']))


    def widgetGroupInterface(self):
        return (None, PlotItem.saveState, PlotItem.restoreState)
      
    def updateSpectrumMode(self, b=None):
        if b is None:
            b = self.ctrl.powerSpectrumGroup.isChecked()
        for c in self.curves:
            c.setFftMode(b)
        self.enableAutoScale()
        self.recomputeAverages()
            
        
    def updateDownsampling(self):
        ds = self.downsampleMode()
        for c in self.curves:
            c.setDownsampling(ds)
        self.recomputeAverages()
        #for c in self.avgCurves.values():
            #c[1].setDownsampling(ds)
        
        
    def downsampleMode(self):
        if self.ctrl.decimateGroup.isChecked():
            if self.ctrl.manualDecimateRadio.isChecked():
                ds = self.ctrl.downsampleSpin.value()
            else:
                ds = True
        else:
            ds = False
        return ds
        
    def updateDecimation(self):
        if self.ctrl.maxTracesCheck.isChecked():
            numCurves = self.ctrl.maxTracesSpin.value()
        else:
            numCurves = -1
            
        curves = self.curves[:]
        split = len(curves) - numCurves
        for i in range(len(curves)):
            if numCurves == -1 or i >= split:
                curves[i].show()
            else:
                if self.ctrl.forgetTracesCheck.isChecked():
                    curves[i].clear()
                    self.removeItem(curves[i])
                else:
                    curves[i].hide()
        
      
    def updateAlpha(self, *args):
        (alpha, auto) = self.alphaState()
        for c in self.curves:
            c.setAlpha(alpha**2, auto)
                
        #self.replot(autoRange=False)
     
    def alphaState(self):
        enabled = self.ctrl.alphaGroup.isChecked()
        auto = self.ctrl.autoAlphaCheck.isChecked()
        alpha = float(self.ctrl.alphaSlider.value()) / self.ctrl.alphaSlider.maximum()
        if auto:
            alpha = 1.0  ## should be 1/number of overlapping plots
        if not enabled:
            auto = False
            alpha = 1.0
        return (alpha, auto)

    def pointMode(self):
        if self.ctrl.pointsGroup.isChecked():
            if self.ctrl.autoPointsCheck.isChecked():
                mode = None
            else:
                mode = True
        else:
            mode = False
        return mode
        
    def wheelEvent(self, ev):
        # disables default panning the whole scene by mousewheel
        ev.accept()

    def resizeEvent(self, ev):
        if self.autoBtn is None:  ## already closed down
            return
        btnRect = self.mapRectFromItem(self.autoBtn, self.autoBtn.boundingRect())
        y = self.size().height() - btnRect.height()
        self.autoBtn.setPos(0, y)
        
    #def hoverMoveEvent(self, ev):
        #self.mousePos = ev.pos()
        #self.mouseScreenPos = ev.screenPos()
        
        
    #def ctrlBtnClicked(self):
        #self.ctrlMenu.popup(self.mouseScreenPos)
        
    def getMenu(self):
        return self.ctrlMenu
    
    def getContextMenus(self, event):
        ## called when another item is displaying its context menu; we get to add extras to the end of the menu.
        return self.ctrlMenu
        

    def getLabel(self, key):
        pass
        
    def _checkScaleKey(self, key):
        if key not in self.scales:
            raise Exception("Scale '%s' not found. Scales are: %s" % (key, str(self.scales.keys())))
        
    def getScale(self, key):
        self._checkScaleKey(key)
        return self.scales[key]['item']
        
    def setLabel(self, axis, text=None, units=None, unitPrefix=None, **args):
        """
        Set the label for an axis. Basic HTML formatting is allowed.
        Arguments:
            axis  - must be one of 'left', 'bottom', 'right', or 'top'
            text  - text to display along the axis. HTML allowed.
            units - units to display after the title. If units are given, 
                    then an SI prefix will be automatically appended
                    and the axis values will be scaled accordingly.
                    (ie, use 'V' instead of 'mV'; 'm' will be added automatically)
        """
        self.getScale(axis).setLabel(text=text, units=units, **args)
        
    def showLabel(self, axis, show=True):
        """
        Show or hide one of the plot's axis labels (the axis itself will be unaffected).
        axis must be one of 'left', 'bottom', 'right', or 'top'
        """
        self.getScale(axis).showLabel(show)

    def setTitle(self, title=None, **args):
        """
        Set the title of the plot. Basic HTML formatting is allowed.
        If title is None, then the title will be hidden.
        """
        if title is None:
            self.titleLabel.setVisible(False)
            self.layout.setRowFixedHeight(0, 0)
            self.titleLabel.setMaximumHeight(0)
        else:
            self.titleLabel.setMaximumHeight(30)
            self.layout.setRowFixedHeight(0, 30)
            self.titleLabel.setVisible(True)
            self.titleLabel.setText(title, **args)

    def showAxis(self, axis, show=True):
        """
        Show or hide one of the plot's axes.
        axis must be one of 'left', 'bottom', 'right', or 'top'
        """
        s = self.getScale(axis)
        p = self.scales[axis]['pos']
        if show:
            s.show()
        else:
            s.hide()
            
    def hideAxis(self, axis):
        self.showAxis(axis, False)
            
    def showScale(self, *args, **kargs):
        print "Deprecated. use showAxis() instead"
        return self.showAxis(*args, **kargs)
            
    def hideButtons(self):
        #self.ctrlBtn.hide()
        self.autoBtn.hide()
        
            
    def _plotArray(self, arr, x=None, **kargs):
        if arr.ndim != 1:
            raise Exception("Array must be 1D to plot (shape is %s)" % arr.shape)
        if x is None:
            x = np.arange(arr.shape[0])
        if x.ndim != 1:
            raise Exception("X array must be 1D to plot (shape is %s)" % x.shape)
        c = PlotCurveItem(arr, x=x, **kargs)
        return c
            
        
        
    def _plotMetaArray(self, arr, x=None, autoLabel=True, **kargs):
        inf = arr.infoCopy()
        if arr.ndim != 1:
            raise Exception('can only automatically plot 1 dimensional arrays.')
        ## create curve
        try:
            xv = arr.xvals(0)
            #print 'xvals:', xv
        except:
            if x is None:
                xv = np.arange(arr.shape[0])
            else:
                xv = x
        c = PlotCurveItem(**kargs)
        c.setData(x=xv, y=arr.view(np.ndarray))
        
        if autoLabel:
            name = arr._info[0].get('name', None)
            units = arr._info[0].get('units', None)
            self.setLabel('bottom', text=name, units=units)
            
            name = arr._info[1].get('name', None)
            units = arr._info[1].get('units', None)
            self.setLabel('left', text=name, units=units)
            
        return c

    def saveSvgClicked(self):
        self.writeSvg()
        
    def saveSvgCurvesClicked(self):
        self.writeSvgCurves()
        
    def saveImgClicked(self):
        self.writeImage()
            
    def saveCsvClicked(self):
        self.writeCsv()
      

#class PlotWidgetManager(QtCore.QObject):
    
    #sigWidgetListChanged = QtCore.Signal(object)
    
    #"""Used for managing communication between PlotWidgets"""
    #def __init__(self):
        #QtCore.QObject.__init__(self)
        #self.widgets = weakref.WeakValueDictionary() # Don't keep PlotWidgets around just because they are listed here
    
    #def addWidget(self, w, name):
        #self.widgets[name] = w
        ##self.emit(QtCore.SIGNAL('widgetListChanged'), self.widgets.keys())
        #self.sigWidgetListChanged.emit(self.widgets.keys())
        
    #def removeWidget(self, name):
        #if name in self.widgets:
            #del self.widgets[name]
            ##self.emit(QtCore.SIGNAL('widgetListChanged'), self.widgets.keys())
            #self.sigWidgetListChanged.emit(self.widgets.keys())
        #else:
            #print "plot %s not managed" % name
        
        
    #def listWidgets(self):
        #return self.widgets.keys()
        
    #def getWidget(self, name):
        #if name not in self.widgets:
            #return None
        #else:
            #return self.widgets[name]
            
    #def linkX(self, p1, p2):
        ##QtCore.QObject.connect(p1, QtCore.SIGNAL('xRangeChanged'), p2.linkXChanged)
        #p1.sigXRangeChanged.connect(p2.linkXChanged)
        ##QtCore.QObject.connect(p2, QtCore.SIGNAL('xRangeChanged'), p1.linkXChanged)
        #p2.sigXRangeChanged.connect(p1.linkXChanged)
        #p1.linkXChanged(p2)
        ##p2.setManualXScale()

    #def unlinkX(self, p1, p2):
        ##QtCore.QObject.disconnect(p1, QtCore.SIGNAL('xRangeChanged'), p2.linkXChanged)
        #p1.sigXRangeChanged.disconnect(p2.linkXChanged)
        ##QtCore.QObject.disconnect(p2, QtCore.SIGNAL('xRangeChanged'), p1.linkXChanged)
        #p2.sigXRangeChanged.disconnect(p1.linkXChanged)
        
    #def linkY(self, p1, p2):
        ##QtCore.QObject.connect(p1, QtCore.SIGNAL('yRangeChanged'), p2.linkYChanged)
        #p1.sigYRangeChanged.connect(p2.linkYChanged)
        ##QtCore.QObject.connect(p2, QtCore.SIGNAL('yRangeChanged'), p1.linkYChanged)
        #p2.sigYRangeChanged.connect(p1.linkYChanged)
        #p1.linkYChanged(p2)
        ##p2.setManualYScale()

    #def unlinkY(self, p1, p2):
        ##QtCore.QObject.disconnect(p1, QtCore.SIGNAL('yRangeChanged'), p2.linkYChanged)
        #p1.sigYRangeChanged.disconnect(p2.linkYChanged)
        ##QtCore.QObject.disconnect(p2, QtCore.SIGNAL('yRangeChanged'), p1.linkYChanged)
        #p2.sigYRangeChanged.disconnect(p1.linkYChanged)<|MERGE_RESOLUTION|>--- conflicted
+++ resolved
@@ -374,6 +374,7 @@
 
 
 
+
     #def viewRangeChanged(self, vb, range):
         ##self.emit(QtCore.SIGNAL('viewChanged'), *args)
         #self.sigRangeChanged.emit(self, range)
@@ -387,61 +388,6 @@
     #def yLinkComboChanged(self):
         #self.setYLink(str(self.ctrl.yLinkCombo.currentText()))
 
-<<<<<<< HEAD
-    def setXLink(self, plot=None):
-        """Link this plot's X axis to another plot (pass either the PlotItem/PlotWidget or the registered name of the plot)"""
-        if isinstance(plot, types.StringTypes) and len(plot) == 0:
-            plot = None
-        if isinstance(plot, basestring):
-            if self.manager is None:
-                return
-            if self.xLinkPlot is not None:
-                self.manager.unlinkX(self, self.xLinkPlot)
-            plot = self.manager.getWidget(plot)
-        if not isinstance(plot, PlotItem) and hasattr(plot, 'getPlotItem'):
-            plot = plot.getPlotItem()
-        self.xLinkPlot = plot
-        if plot is not None and self.manager is not None:
-            self.setManualXScale()
-            self.manager.linkX(self, plot)
-            
-    def setYLink(self, plot=None):
-        """Link this plot's Y axis to another plot (pass either the PlotItem/PlotWidget or the registered name of the plot)"""
-        if isinstance(plot, types.StringTypes) and len(plot) == 0:
-            plot = None
-        if isinstance(plot, basestring):
-            if self.manager is None:
-                return
-            if self.yLinkPlot is not None:
-                self.manager.unlinkY(self, self.yLinkPlot)
-            plot = self.manager.getWidget(plot)
-        if not isinstance(plot, PlotItem) and hasattr(plot, 'getPlotItem'):
-            plot = plot.getPlotItem()
-        self.yLinkPlot = plot
-        if plot is not None:
-            self.setManualYScale()
-            self.manager.linkY(self, plot)
-        
-    def linkXChanged(self, plot):
-        """Called when a linked plot has changed its X scale"""
-        #print "update from", plot
-        if self.linksBlocked:
-            return
-        pr = plot.vb.viewRect()
-        pg = plot.viewGeometry()
-        if pg is None:
-            #print "   return early"
-            return
-        sg = self.viewGeometry()
-        upp = float(pr.width()) / pg.width()
-        x1 = pr.left() + (sg.x()-pg.x()) * upp
-        x2 = x1 + sg.width() * upp
-        plot.blockLink(True)
-        self.setManualXScale()
-        self.setXRange(x1, x2, padding=0)
-        plot.blockLink(False)
-        self.replot()
-=======
     #def setXLink(self, plot=None):
         #"""Link this plot's X axis to another plot (pass either the PlotItem/PlotWidget or the registered name of the plot)"""
         #if isinstance(plot, basestring):
@@ -456,7 +402,9 @@
         #if plot is not None:
             #self.setManualXScale()
             #self.manager.linkX(self, plot)
-            
+
+            
+
     #def setYLink(self, plot=None):
         #"""Link this plot's Y axis to another plot (pass either the PlotItem/PlotWidget or the registered name of the plot)"""
         #if isinstance(plot, basestring):
@@ -491,7 +439,6 @@
         #self.setXRange(x1, x2, padding=0)
         #plot.blockLink(False)
         #self.replot()
->>>>>>> b05d5bb0
         
     #def linkYChanged(self, plot):
         #"""Called when a linked plot has changed its Y scale"""
@@ -508,6 +455,7 @@
         #self.setYRange(y1, y2, padding=0)
         #plot.blockLink(False)
         #self.replot()
+
 
     def avgToggled(self, b):
         if b:
