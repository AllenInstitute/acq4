--- conflicted
+++ resolved
@@ -149,12 +149,4 @@
     def clear(self):
         items = []
         for i in list(self.items.keys()):
-<<<<<<< HEAD
             self.removeItem(i)
-
-=======
-#            try:
-            self.removeItem(i)
-#            except:
-#                pass
->>>>>>> 2e3f53e9
