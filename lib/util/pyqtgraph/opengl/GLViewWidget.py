--- conflicted
+++ resolved
@@ -131,36 +131,15 @@
         
         return pos
 
-<<<<<<< HEAD
-    def pixelSize(self, pos):
-        """
-        Return the approximate size of a screen pixel at the location pos
-        
-        """
-        cam = self.cameraPosition()
-        dist = (pos-cam).length()
-        xDist = dist * 2. * np.tan(0.5 * self.opts['fov'] * np.pi / 180.)
-        return xDist / self.width()
-        
-=======
->>>>>>> 813c375d
     def orbit(self, azim, elev):
         """Orbits the camera around the center position. *azim* and *elev* are given in degrees."""
         self.opts['azimuth'] += azim
         self.opts['elevation'] = np.clip(self.opts['elevation'] + elev, -90, 90)
-<<<<<<< HEAD
-        self.updateGL()
+        self.update()
         
     def pan(self, dx, dy, dz, relative=False):
         """
-        Moves the center position while holding the camera in place. 
-=======
-        self.update()
-        
-    def pan(self, dx, dy, dz, relative=False):
-        """
         Moves the center (look-at) position while holding the camera in place. 
->>>>>>> 813c375d
         
         If relative=True, then the coordinates are interpreted such that x
         if in the global xy plane and points to the right side of the view, y is
@@ -178,12 +157,6 @@
             xDist = dist * 2. * np.tan(0.5 * self.opts['fov'] * np.pi / 180.)  ## approx. width of view at distance of center point
             xScale = xDist / self.width()
             zVec = QtGui.QVector3D(0,0,1)
-<<<<<<< HEAD
-            xVec = QtGui.QVector3D.crossProduct(cVec, zVec).normalized()
-            yVec = QtGui.QVector3D.crossProduct(xVec, zVec).normalized()
-            self.opts['center'] = self.opts['center'] + xVec * xScale * dx + yVec * xScale * dy + zVec * xScale * dz
-        self.updateGL()
-=======
             xVec = QtGui.QVector3D.crossProduct(zVec, cVec).normalized()
             yVec = QtGui.QVector3D.crossProduct(xVec, zVec).normalized()
             self.opts['center'] = self.opts['center'] + xVec * xScale * dx + yVec * xScale * dy + zVec * xScale * dz
@@ -198,7 +171,6 @@
         dist = (pos-cam).length()
         xDist = dist * 2. * np.tan(0.5 * self.opts['fov'] * np.pi / 180.)
         return xDist / self.width()
->>>>>>> 813c375d
         
     def mousePressEvent(self, ev):
         self.mousePos = ev.pos()
@@ -224,11 +196,7 @@
             self.opts['fov'] *= 0.999**ev.delta()
         else:
             self.opts['distance'] *= 0.999**ev.delta()
-<<<<<<< HEAD
-        self.updateGL()
-=======
-        self.update()
->>>>>>> 813c375d
+        self.update()
 
     def keyPressEvent(self, ev):
         if ev.key() in self.noRepeatKeys:
