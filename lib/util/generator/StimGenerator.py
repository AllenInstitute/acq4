--- conflicted
+++ resolved
@@ -44,8 +44,7 @@
         self.cacheRate = None
         self.cacheNPts = None
         
-<<<<<<< HEAD
-=======
+
         self.advancedGroup = [
             self.ui.functionText,
             self.ui.paramText,
@@ -66,19 +65,14 @@
         self.ui.paramTree.setParameters(self.stimParams)
         self.stimParams.sigStateChanged.connect(self.stimParamsChanged)
         
->>>>>>> 9d13dda6
         self.ui.functionText.textChanged.connect(self.funcChanged)
         self.ui.paramText.textChanged.connect(self.paramChanged)
         self.ui.updateBtn.clicked.connect(self.update)
         self.ui.autoUpdateCheck.clicked.connect(self.autoUpdateClicked)
-<<<<<<< HEAD
-        self.ui.errorBtn.clicked.connect(self.errorBtnClicked)
-        self.ui.helpBtn.clicked.connect(self.helpBtnClicked)
-=======
+
         self.ui.errorBtn.clicked.connect(self.updateWidgets)
         self.ui.helpBtn.clicked.connect(self.updateWidgets)
         self.ui.advancedBtn.toggled.connect(self.updateWidgets)
->>>>>>> 9d13dda6
 
     def widgetGroupInterface(self):
         return (self.sigStateChanged, StimGenerator.saveState, StimGenerator.loadState)
